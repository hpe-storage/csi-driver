--- conflicted
+++ resolved
@@ -55,16 +55,12 @@
 	return nil, nil
 }
 
-<<<<<<< HEAD
 // IsPodExists :
 func (flavor *Flavor) IsPodExists(uid string) (bool, error) {
 	return false, nil
 }
 
-func (flavor *Flavor) CreateNFSVolume(pvName string, reqVolSize int64, parameters map[string]string) (nfsVolume *csi.Volume, rollback bool, err error) {
-=======
 func (flavor *Flavor) CreateNFSVolume(pvName string, reqVolSize int64, parameters map[string]string, volumeContentSource *csi.VolumeContentSource) (nfsVolume *csi.Volume, rollback bool, err error) {
->>>>>>> e86659c4
 	return nil, false, fmt.Errorf("NFS provisioned volume is not supported for non-k8s environments")
 }
 
