// Copyright 2019 Hewlett Packard Enterprise Development LP
// Copyright 2017 The Kubernetes Authors.

package driver

import (
	b64 "encoding/base64"
	"fmt"
	"strconv"
	"strings"

	"github.com/container-storage-interface/spec/lib/go/csi"
	"golang.org/x/net/context"
	"google.golang.org/grpc/codes"
	"google.golang.org/grpc/status"

	log "github.com/hpe-storage/common-host-libs/logger"
	"github.com/hpe-storage/common-host-libs/model"
	"github.com/hpe-storage/common-host-libs/util"
)

// Retrieves volume access type: 'block' or 'filesystem'
func (driver *Driver) getVolumeAccessType(volCap *csi.VolumeCapability) (model.VolumeAccessType, error) {
	log.Tracef(">>>>> getVolumeAccessType, volCap: %+v", volCap)
	defer log.Trace("<<<<< getVolumeAccessType")

	if volCap.GetAccessType() == nil {
		return model.UnknownType, fmt.Errorf("Missing access type in the volume capability %+v", volCap)
	}

	switch valType := volCap.GetAccessType().(type) {
	case *csi.VolumeCapability_Block: // BLOCK ACCESS TYPE
		log.Traceln("Found block access type", volCap.GetBlock())
		return model.BlockType, nil

	case *csi.VolumeCapability_Mount: // MOUNT ACCESS TYPE
		log.Traceln("Found mount access type", volCap.GetMount())
		return model.MountType, nil

	default:
		log.Errorln("Found unsupported access type", valType)
		return model.UnknownType, fmt.Errorf("Found unsupported access type %v", valType)
	}
}

// ValidateAndGetVolumeAccessType from the list of requested volume capabilities.
func (driver *Driver) ValidateAndGetVolumeAccessType(volCaps []*csi.VolumeCapability) (model.VolumeAccessType, error) {
	log.Tracef(">>>>> ValidateAndGetVolumeAccessType, volCaps: %+v", volCaps)
	defer log.Trace("<<<<< ValidateAndGetVolumeAccessType")

	/* Note: The volume capabilities must specify only one of
	two access types (Block or Mount), but not both.
	If more than one access type is specified, return appropriate error.
	*/
	var volAccessType model.VolumeAccessType
	isBlockType := false
	isMountType := false
	for _, cap := range volCaps {
		var err error
		volAccessType, err = driver.getVolumeAccessType(cap)
		if err != nil {
			return model.UnknownType, err
		}
		if volAccessType == model.BlockType {
			// Found Block Access
			isBlockType = true
		}
		if volAccessType == model.MountType {
			// Found Mount Access
			isMountType = true
		}
		// Both Block type and Mount type cannot be requested for the same volume
		if isBlockType == true && isMountType == true {
			return model.UnknownType, fmt.Errorf("Found more than one access type present in the volume capabilities")
		}
	}
	log.Tracef("Retrieved volume access type: %v", volAccessType.String())
	return volAccessType, nil
}

// IsValidVolumeCapability checks if the given volume capability is supported by the driver
// nolint : gcyclo
func (driver *Driver) IsValidVolumeCapability(volCap *csi.VolumeCapability) (bool, error) {
	log.Tracef(">>>>> IsValidVolumeCapability, volCapability: %+v", volCap)
	defer log.Trace("<<<<< IsValidVolumeCapability")

	// Access-Mode: This is a mandatory field
	if volCap.GetAccessMode() == nil {
		log.Error("Access mode is missing in the specified volume capability")
		return false, status.Error(
			codes.InvalidArgument, "Volume capability must contain access mode in the request")
	}
	log.Traceln("Found access_mode:", volCap.GetAccessMode().GetMode())

	// Try to match with the list of supported accessModes by the driver
	found := false
	for _, volCapAccessMode := range driver.volumeCapabilityAccessModes {
		if volCapAccessMode.GetMode() == volCap.GetAccessMode().GetMode() {
			found = true
			break
		}
	}
	if !found {
		return false, status.Error(
			codes.InvalidArgument,
			fmt.Sprintf("Volume capability with access-mode %v not supported by the driver", volCap.GetAccessMode().GetMode()))
	}

	// Access-Type: This is an optional field
	if volCap.GetAccessType() != nil {
		// Validate the access_type: Block or Mount
		switch valType := volCap.GetAccessType().(type) {
		case *csi.VolumeCapability_Block: // BLOCK ACCESS TYPE
			log.Traceln("Found Block access_type", volCap.GetBlock())
			break
		case *csi.VolumeCapability_Mount: // MOUNT ACCESS TYPE
			log.Traceln("Found Mount access_type", volCap.GetMount())
			if volCap.GetMount() != nil {
				fileSystem := volCap.GetMount().GetFsType()
				log.Traceln("Found Mount access_type, FileSystem:", fileSystem)

				// Currently, we don't support NFS mount
				if strings.ToLower(fileSystem) == nfsFileSystem {
					return false, status.Error(codes.InvalidArgument, "NFS mount is not supported by the driver")
				}

				// Note: `mount_flags` MAY contain sensitive information.
				// Therefore, the CO and the Driver MUST NOT leak this information to untrusted entities.
				// Check if the total size of mount_flags specified does not exceed 4KiB (max allowed limit)
				totalLen := int64(0)
				for _, mflag := range volCap.GetMount().GetMountFlags() {
					totalLen += int64(len(mflag))
				}
				log.Traceln("Total length of mount flags:", totalLen)
				if totalLen > mountFlagsSizeMaxAllowed {
					log.Errorln("Mount flags size exceeded 4KiB limit")
					return false, status.Error(codes.InvalidArgument,
						fmt.Sprintf("Volume capability has mount flags of size %d, exceeding the maximum allowed limit of 4KiB", totalLen))
				}
			}
			break
		default:
			log.Errorln("Received unsupported access type", valType)
			return false, status.Error(
				codes.InvalidArgument, fmt.Sprintf("Found unsupported access type %v", valType))
		}
	}
	return true, nil
}

// AreVolumeCapabilitiesSupported verifies if the given volcaps are supported by the driver
// nolint : gocyclo
func (driver *Driver) AreVolumeCapabilitiesSupported(volCapabilities []*csi.VolumeCapability) (bool, error) {
	log.Tracef(">>>>> AreVolumeCapabilitiesSupported, volCapabilities : %+v", volCapabilities)
	defer log.Trace("<<<<< AreVolumeCapabilitiesSupported")

	for _, volCap := range volCapabilities {
		log.Tracef("Validating volCapability: %+v", volCap)
		_, err := driver.IsValidVolumeCapability(volCap)
		if err != nil {
			log.Errorf("Found unsupported volume capability %+v, err: %v", volCap, err.Error())
			return false, err
		}
	}
	return true, nil
}

// CreateVolume ...
//
// A Controller Plugin MUST implement this RPC call if it has CREATE_DELETE_VOLUME controller capability. This RPC will be called by the CO to
// provision a new volume on behalf of a user (to be consumed as either a block device or a mounted filesystem).
//
// This operation MUST be idempotent. If a volume corresponding to the specified volume name already exists, is accessible from
// accessibility_requirements, and is compatible with the specified capacity_range, volume_capabilities and parameters in the CreateVolumeRequest,
// the Plugin MUST reply 0 OK with the corresponding CreateVolumeResponse.
//
// Plugins MAY create 3 types of volumes:
//
// Empty volumes. When plugin supports CREATE_DELETE_VOLUME OPTIONAL capability.
// From an existing snapshot. When plugin supports CREATE_DELETE_VOLUME and CREATE_DELETE_SNAPSHOT OPTIONAL capabilities.
// From an existing volume. When plugin supports cloning, and reports the OPTIONAL capabilities CREATE_DELETE_VOLUME and CLONE_VOLUME.
// nolint : gocyclo
func (driver *Driver) CreateVolume(ctx context.Context, request *csi.CreateVolumeRequest) (*csi.CreateVolumeResponse, error) {
	log.Trace(">>>>> CreateVolume")
	defer log.Trace("<<<<< CreateVolume")

	log.Infof("CreateVolume requested volume '%s' with the following Capabilities: '%v' and Parameters: '%v'",
		request.Name, request.VolumeCapabilities, request.Parameters)

	// Name
	if request.Name == "" {
		return nil, status.Error(codes.InvalidArgument, "Name must be provided to create a volume")
	}

	// VolumeCapabilities
	if request.VolumeCapabilities == nil || len(request.VolumeCapabilities) == 0 {
		return nil, status.Error(codes.InvalidArgument, "Volume capabilities are required to create a volume")
	}

	// Check for duplicate request. If yes, then return ABORTED
	key := fmt.Sprintf("%s:%s", "CreateVolume", request.Name)
	if err := driver.HandleDuplicateRequest(key); err != nil {
		return nil, err // ABORTED
	}
	defer driver.ClearRequest(key)

	// Create DB entry
	dbKey := request.Name
	if err := driver.AddToDB(dbKey, Pending); err != nil {
		return nil, err
	}
	defer driver.RemoveFromDBIfPending(dbKey)

	// CapacityRange
	reqVolumeSize := int64(defaultVolumeSize) // Default value
	if request.GetCapacityRange() != nil {
		reqVolumeSize = request.GetCapacityRange().GetRequiredBytes()
		log.Info("Requested for capacity bytes: ", reqVolumeSize)
		// Note: 'limit_bytes' not supported ???
	}

	createParameters, err := driver.flavor.ConfigureAnnotations(request.Name, request.Parameters)
	if err != nil {
		log.Errorf("Failed to configure create parameters from PVC annotations. err=%v", err)
		return nil, status.Error(codes.Internal, "Failed to configure create parameters from PVC annotations")
	}

	// Create volume
	volume, err := driver.createVolume(
		request.Name,
		reqVolumeSize,
		request.VolumeCapabilities,
		request.Secrets,
		request.VolumeContentSource,
		createParameters,
	)
	if err != nil {
		log.Errorf("Volume creation failed, err: %s", err.Error())
		return nil, err
	}

	// Update DB entry
	if err := driver.UpdateDB(dbKey, volume); err != nil {
		return nil, err
	}

	return &csi.CreateVolumeResponse{
		Volume: volume,
	}, nil
}

// nolint: gocyclo
func (driver *Driver) createVolume(
	name string,
	size int64,
	volumeCapabilities []*csi.VolumeCapability,
	secrets map[string]string,
	volumeContentSource *csi.VolumeContentSource,
	createParameters map[string]string) (*csi.Volume, error) {

	log.Tracef(">>>>> createVolume, name: %s, size: %d, volumeCapabilities: %v, createParameters: %v",
		name, size, volumeCapabilities, createParameters)
	defer log.Trace("<<<<< createVolume")

	// Check if the requested volume capabilities are supported.
	_, err := driver.AreVolumeCapabilitiesSupported(volumeCapabilities)
	if err != nil {
		return nil, status.Error(codes.InvalidArgument,
			fmt.Sprintf("Found one or more unsupported volume capabilities: %+v", volumeCapabilities))
	}

	// Validate and Get volume access type
	volAccessType, err := driver.ValidateAndGetVolumeAccessType(volumeCapabilities)
	if err != nil {
		log.Errorf("Failed to validate and retrieve volume access type, err: %v", err.Error())
		return nil, status.Error(codes.InvalidArgument,
			fmt.Sprintf("Failed to validate and retrieve volume access type, %v", err.Error()))
	}

	// The volume access type in the request will be either 'Block' or 'Mount'
	// If none, then we default to 'Mount' access type and use default filesystem.
	var filesystem string
	if volAccessType == model.MountType {
		foundFsType := false
		// Only one FS type must be specified in the volcaps list.
		// If more than one is requested, then return appropriate error.
		for _, cap := range volumeCapabilities {
			// Get filesystem type
			if cap.GetMount() != nil && cap.GetMount().GetFsType() != "" {
				if foundFsType && filesystem != cap.GetMount().GetFsType() {
					log.Errorf("Found more than one FS types: [%s, %s]", filesystem, cap.GetMount().GetFsType())
					return nil, status.Error(codes.InvalidArgument, "Request has more than one filesystem type in the volume capabilities, but only one is expected")
				}
				filesystem = cap.GetMount().GetFsType()
				foundFsType = true
			}
		}
		// Using default FS
		if filesystem == "" {
			filesystem = defaultFileSystem
			log.Trace("Using default filesystem type: ", filesystem)
		}
	}

	// Verify if NFS based provisioning is requested
	if driver.IsNFSResourceRequest(createParameters) {
		// check if block access type is requested with multi-node mode
		if volAccessType == model.BlockType {
			return nil, status.Error(codes.InvalidArgument, "NFS volume provisioning is not supported with block access type")
		}

		volume, rollback, err := driver.flavor.CreateNFSVolume(name, size, createParameters)
		if err == nil {
			// Return multi-node volume
			return volume, nil
		}

		rollbackStatus := "success"
		if rollback {
			// attempt to teardown all nfs resources
			err2 := driver.flavor.DeleteNFSVolume(name)
			if err2 != nil {
				log.Errorf("failed to rollback NFS resources for %s, err %s", name, err2.Error())
				rollbackStatus = err2.Error()
			}
		}
		errStr := fmt.Sprintf("Failed to create NFS provisioned volume %s, err %s, rollback status: %s", name, err.Error(), rollbackStatus)
		log.Errorf(errStr)
		return nil, status.Error(codes.Internal, errStr)
	}

	// TODO: use additional properties here to configure the volume further... these might come in from doryd
	createOptions := make(map[string]interface{})
	for k, v := range createParameters {
		// convert create options to snakecase before passing it to CSP
		createOptions[util.ToSnakeCase(k)] = v
	}

	// Get the multi-initiator access mode
	multiInitiator := driver.IsSupportedMultiNodeAccessMode(volumeCapabilities)
	createOptions[util.ToSnakeCase(multiInitiatorKey)] = multiInitiator

	log.Trace("Volume create options: ", createOptions)

	// extract the description if present
	var description string
	if val, ok := createOptions[descriptionKey]; ok {
		description = fmt.Sprintf("%v", val)
		delete(createOptions, descriptionKey)
	}

	// Build the volume context to be returned to the CO in the create response
	// This same context will be used by the CO during Publish and Stage workflows
	respVolContext := map[string]string{}
	if createParameters != nil {
		// Copy the request parameters into resp context
		respVolContext = createParameters
		// Block or Mount type
		respVolContext[volumeAccessModeKey] = volAccessType.String()
		// For block access, the filesystem will be empty.
		if filesystem != "" {
			log.Trace("Adding filesystem to the volume context, Filesystem: ", filesystem)
			respVolContext[fsTypeKey] = filesystem
		}
	}
	log.Trace("Volume context in response to CO: ", respVolContext)

	// Secrets
	storageProvider, err := driver.GetStorageProvider(secrets)
	if err != nil {
		log.Error("err: ", err.Error())
		return nil, status.Error(codes.Unavailable, fmt.Sprintf("Failed to get storage provider from secrets, %s", err.Error()))
	}

	// TODO: check for version compatibility for new features

	// Note the call to GetVolumeByName.  Names are only unique within a single group so a given name
	// can be used more than once if multiple groups are configured.  Note the comment from the spec regarding
	// the name field:
	// It serves two purposes:
	// 1) Idempotency - This name is generated by the CO to achieve
	//    idempotency.  The Plugin SHOULD ensure that multiple
	//    `CreateVolume` calls for the same name do not result in more
	//    than one piece of storage provisioned corresponding to that
	//    name. If a Plugin is unable to enforce idempotency, the CO's
	//    error recovery logic could result in multiple (unused) volumes
	//    being provisioned.
	//
	// I don't think the spec considers the possiblity of reusing names across multiple groups.
	// We should ask a question on the email group.
	existingVolume, err := storageProvider.GetVolumeByName(name)
	if err != nil {
		log.Error("err: ", err.Error())
		return nil, status.Error(codes.Unavailable, "Failed to check if volume exists")
	}

	if existingVolume != nil {
		log.Trace("Volume found :", existingVolume.Name)
		log.Trace("existingVolume.id :", existingVolume.ID)
		log.Trace("existingVolume.Size :", existingVolume.Size)

		// Check if the existing volume's size matches with the requested size
		// TODO: Nimble doesn't support capacity range, but other SP might.
		// We may consider adding range support in the future???
		if existingVolume.Size != size {
			log.Errorf("Volume already exists with size %v but different size %v being requested.",
				existingVolume.Size, size)
			return nil, status.Error(
				codes.AlreadyExists,
				fmt.Sprintf("Volume %s with size %v already exists but different size %v being requested.",
					name, existingVolume.Size, size))
		}

		// Check if the source content is being requested.
		if volumeContentSource != nil {
			log.Tracef("Requested volumeContentSource, %+v", volumeContentSource)
			return nil, status.Error(
				codes.AlreadyExists,
				fmt.Sprintf("Volume %s already exists, but the source content is being requested", name))
		}

		// Return existing volume with volume context info
		log.Tracef("Returning the existing volume '%s' with size %d", existingVolume.Name, existingVolume.Size)
		return &csi.Volume{
			VolumeId:      existingVolume.ID,
			CapacityBytes: existingVolume.Size,
			VolumeContext: respVolContext,
		}, nil
	}

	// Create volume using pre-populated content if requested
	if volumeContentSource != nil {
		log.Tracef("Request with volumeContentSource: %+v", volumeContentSource) // Verify source snap if specified
		if volumeContentSource.GetSnapshot() != nil {
			// Check if the driver supports SNAPSHOT service
			if !driver.IsSupportedControllerCapability(csi.ControllerServiceCapability_RPC_CREATE_DELETE_SNAPSHOT) {
				return nil, status.Error(codes.InvalidArgument, "Unable to create volume from snapshot. Driver does not support snapshot create/delete")
			}

			snapID := volumeContentSource.GetSnapshot().SnapshotId
			// Check if the specified snapshot exists on the CSP
			log.Trace("Lookup snapshot with ID ", snapID)
			existingSnap, err := storageProvider.GetSnapshot(snapID)
			if err != nil {
				log.Error("Failed to process volume source, err: ", err.Error())
				return nil, status.Error(codes.Internal, "Error while looking for base snapshot with ID "+snapID)
			}
			if existingSnap == nil {
				return nil, status.Error(codes.NotFound, "Could not find base snapshot with ID "+snapID)
			}
			log.Tracef("Found snapshot: %#v", existingSnap)

			// Check if parent volume ID is present
			if existingSnap.VolumeID == "" {
				return nil, status.Error(codes.Internal, "Parent volume ID is missing in the snapshot response")
			}

			// Get the parent volume from the snapshot
			existingParentVolume, err := storageProvider.GetVolume(existingSnap.VolumeID)
			if err != nil {
				log.Error("err: ", err.Error())
				return nil,
					status.Error(codes.Internal,
						fmt.Sprintf("Failed to check if snapshot's parent volume %s with ID %s exist, err: %s",
							existingSnap.VolumeName, existingSnap.VolumeID, err.Error()))
			}

			if existingParentVolume == nil {
				return nil,
					status.Error(codes.NotFound,
						fmt.Sprintf("Could not find Snapshot's parent volume %s with ID %s",
							existingSnap.VolumeName, existingSnap.VolumeID))

			}
			// Get existing parent volume fsType attribute
			parentVolFsType, err := driver.flavor.GetVolumePropertyOfPV("fsType", existingParentVolume.Name)
			if err != nil {
				log.Error("err: ", err.Error())
				return nil,
					status.Error(codes.Internal,
<<<<<<< HEAD
						fmt.Sprintf("Failed to check if snapshot's parent volume %s with ID %s filesystem exist, err: %s",
							existingSnap.VolumeName, existingSnap.VolumeID, err.Error()))
=======
						fmt.Sprintf("Failed to check if filesystem exists on the %s parent volume, err: %s",
							existingSnap.VolumeName, err.Error()))
>>>>>>> fb6d7bac
			}

			// Check if requested filesystem for a clone volume is same as existing snapshot
			if parentVolFsType != "" && filesystem != parentVolFsType {
				return nil,
					status.Error(codes.InvalidArgument,
						fmt.Sprintf("Requested volume filesystem %s cannot be different than snapshot's parent volume filesystem %s", filesystem, parentVolFsType))
			}
			// Create a clone from another volume
			log.Infof("About to create a new clone '%s' from snapshot %s with options %+v", name, existingSnap.ID, createOptions)
			volume, err := storageProvider.CloneVolume(name, description, "", existingSnap.ID, size, createOptions)
			if err != nil {
				log.Tracef("Clone creation failed, err: %s", err.Error())
				return nil, status.Error(codes.Internal, fmt.Sprintf("Failed to clone-create volume %s, %s", name, err.Error()))
			}

			// Return newly cloned volume (clone from snapshot)
			return &csi.Volume{
				VolumeId:      volume.ID,
				CapacityBytes: volume.Size,
				VolumeContext: respVolContext,
				ContentSource: volumeContentSource,
			}, nil
		}

		// Verify source volume if specified
		if volumeContentSource.GetVolume() != nil {
			volID := volumeContentSource.GetVolume().VolumeId
			// Check if the specified volume exists on the CSP
			log.Trace("Lookup volume with ID ", volID)
			existingParentVolume, err := storageProvider.GetVolume(volID)
			if err != nil {
				log.Errorf("Failed to get volume source, err: %s", err.Error())
				return nil, status.Error(codes.Internal, fmt.Sprintf("Error while looking for parent volume %s, err: %s", volID, err.Error()))
			}
			if existingParentVolume == nil {
				return nil, status.Error(codes.NotFound, "Could not find parent volume with ID "+volID)
			}
			log.Tracef("Found parent volume: %+v", existingParentVolume)

			// The requested size is must be at least equal to the snapshot's parent volume size
			if size != existingParentVolume.Size {
				return nil,
					status.Error(codes.InvalidArgument,
						fmt.Sprintf("Requested clone size %d is not equal to the parent volume size %d", size, existingParentVolume.Size))
			}

			// Create a clone from another volume
			log.Infof("About to create a new clone '%s' of size %v from volume %s with options %+v", name, size, existingParentVolume.ID, createOptions)
			volume, err := storageProvider.CloneVolume(name, description, existingParentVolume.ID, "", size, createOptions)
			if err != nil {
				log.Tracef("Clone creation failed, err: %s", err.Error())
				return nil, status.Error(codes.Internal, fmt.Sprintf("Failed to clone-create volume %s, %s", name, err.Error()))
			}

			// Return newly cloned volume (clone from volume)
			return &csi.Volume{
				VolumeId:      volume.ID,
				CapacityBytes: volume.Size,
				VolumeContext: respVolContext,
				ContentSource: volumeContentSource,
			}, nil
		}
		return nil, status.Error(codes.InvalidArgument, "One of snapshot or parent volume source must be specified")
	}

	// Create new volume
	log.Infof("About to create a new volume '%s' with size %d and options %+v", name, size, createOptions)
	volume, err := storageProvider.CreateVolume(name, description, size, createOptions)
	if err != nil {
		log.Trace("Volume creation failed, err: " + err.Error())
		return nil, status.Error(codes.Internal, fmt.Sprintf("Failed to create volume %s, %s", name, err.Error()))
	}

	// Return newly created volume with volume context info
	return &csi.Volume{
		VolumeId:      volume.ID,
		CapacityBytes: volume.Size,
		VolumeContext: respVolContext,
	}, nil
}

// DeleteVolume ...
//
// A Controller Plugin MUST implement this RPC call if it has CREATE_DELETE_VOLUME capability. This RPC will be called by the CO to
// deprovision a volume.
//
// This operation MUST be idempotent. If a volume corresponding to the specified volume_id does not exist or the
// artifacts associated with the volume do not exist anymore, the Plugin MUST reply 0 OK.
func (driver *Driver) DeleteVolume(ctx context.Context, request *csi.DeleteVolumeRequest) (*csi.DeleteVolumeResponse, error) {
	log.Trace(">>>>> DeleteVolume")
	defer log.Trace("<<<<< DeleteVolume")

	if request.VolumeId == "" {
		return nil, status.Error(codes.InvalidArgument, fmt.Sprintf("Invalid Volume ID %s specified for DeleteVolume", request.VolumeId))
	}

	// Check for duplicate request. If yes, then return ABORTED
	key := fmt.Sprintf("%s:%s", "DeleteVolume", request.VolumeId)
	if err := driver.HandleDuplicateRequest(key); err != nil {
		return nil, err // ABORTED
	}
	defer driver.ClearRequest(key)

	// Delete by ID
	if err := driver.deleteVolume(request.VolumeId, request.Secrets, false); err != nil {
		log.Errorf("Error deleting the volume %s, err: %s", request.VolumeId, err.Error())
		return nil, err
	}
	return &csi.DeleteVolumeResponse{}, nil
}

func (driver *Driver) deleteVolume(volumeID string, secrets map[string]string, force bool) error {
	log.Tracef(">>>>> deleteVolume, volumeID: %s, force: %v", volumeID, force)
	defer log.Trace("<<<<< deleteVolume")

	// Check if this is a multi-node volume
	if driver.flavor.IsNFSVolume(volumeID) {
		// volumeId represents nfs claim uid for multinode volume
		err := driver.flavor.DeleteNFSVolume(fmt.Sprintf("pvc-%s", volumeID))
		if err != nil {
			return status.Error(codes.Internal, err.Error())
		}
		return nil
	}

	// Get Volume using secrets
	existingVolume, err := driver.GetVolumeByID(volumeID, secrets)
	if err != nil {
		if status.Code(err) == codes.NotFound {
			log.Trace("Could not find volume with ID " + volumeID)
			return nil
		}
		// Error while retrieving the volume using id and secrets
		return err
	}
	log.Tracef("Found Volume %s with ID %s", existingVolume.Name, existingVolume.ID)

	// Check if volume still in published state or ACL exists
	if existingVolume.Published {
		log.Errorf("Volume %s with ID %s still in use", existingVolume.Name, existingVolume.ID)
		// TODO: Return correct error code 'FailedPrecondition' as per CSI spec.
		//       Here, we return 'internal' error code so that the external provisioner performs enough retries to cleanup the volume.
		return status.Errorf(codes.Internal, fmt.Sprintf("Volume %s with ID %s is still in use", existingVolume.Name, existingVolume.ID))
	}

	// Get Storage Provider
	storageProvider, err := driver.GetStorageProvider(secrets)
	if err != nil {
		log.Error("err: ", err.Error())
		return status.Error(codes.Unavailable,
			fmt.Sprintf("Failed to get storage provider from secrets, err: %s", err.Error()))
	}

	// Delete the volume from the array
	log.Infof("About to delete volume %s with force=%v", volumeID, force)
	if err := storageProvider.DeleteVolume(volumeID, force); err != nil {
		log.Error("err: ", err.Error())
		return status.Error(codes.Internal,
			fmt.Sprintf("Error while deleting volume %s, err: %s", existingVolume.Name, err.Error()))
	}

	// Delete DB entry
	if err := driver.RemoveFromDB(existingVolume.Name); err != nil {
		return err
	}
	return nil
}

// ControllerPublishVolume ...
//
// A Controller Plugin MUST implement this RPC call if it has PUBLISH_UNPUBLISH_VOLUME controller capability. This RPC will be called
// by the CO when it wants to place a workload that uses the volume onto a node. The Plugin SHOULD perform the work that is necessary
// for making the volume available on the given node. The Plugin MUST NOT assume that this RPC will be executed on the node where the
// volume will be used.
//
// This operation MUST be idempotent. If the volume corresponding to the volume_id has already been published at the node corresponding
// to the node_id, and is compatible with the specified volume_capability and readonly flag, the Plugin MUST reply 0 OK.
//
// If the operation failed or the CO does not know if the operation has failed or not, it MAY choose to call ControllerPublishVolume again
// or choose to call ControllerUnpublishVolume.
//
// The CO MAY call this RPC for publishing a volume to multiple nodes if the volume has MULTI_NODE capability (i.e., MULTI_NODE_READER_ONLY,
// MULTI_NODE_SINGLE_WRITER or MULTI_NODE_MULTI_WRITER).
// nolint: gocyclo
func (driver *Driver) ControllerPublishVolume(ctx context.Context, request *csi.ControllerPublishVolumeRequest) (*csi.ControllerPublishVolumeResponse, error) {
	log.Trace(">>>>> ControllerPublishVolume")
	defer log.Trace("<<<<< ControllerPublishVolume")

	if request.VolumeId == "" {
		return nil, status.Error(codes.InvalidArgument, "Volume ID not provided to ControllerPublishVolume")
	}

	if request.NodeId == "" {
		return nil, status.Error(codes.InvalidArgument, "Node ID not provided to ControllerPublishVolume")
	}

	if request.VolumeCapability == nil {
		return nil, status.Error(codes.InvalidArgument, "Invalid volume capability specified for ControllerPublishVolume")
	}

	// Check for duplicate request. If yes, then return ABORTED
	key := fmt.Sprintf("%s:%s:%s", "ControllerPublishVolume", request.VolumeId, request.NodeId)
	if err := driver.HandleDuplicateRequest(key); err != nil {
		return nil, err // ABORTED
	}
	defer driver.ClearRequest(key)

	// Publish volume by adding ACL
	publishContext, err := driver.controllerPublishVolume(
		request.VolumeId,
		request.NodeId,
		request.Secrets,
		request.VolumeCapability,
		request.Readonly,
		request.VolumeContext,
	)
	if err != nil {
		log.Errorf("Error controller publishing volume %s, err: %s", request.VolumeId, err.Error())
		return nil, err
	}

	return &csi.ControllerPublishVolumeResponse{
		PublishContext: publishContext,
	}, nil
}

func (driver *Driver) controllerPublishVolume(
	volumeID string,
	nodeID string,
	secrets map[string]string,
	volumeCapability *csi.VolumeCapability,
	readOnlyFlag bool,
	volumeContext map[string]string) (map[string]string, error) {

	log.Tracef(">>>>> controllerPublishVolume with volumeID: %v, nodeID: %s, volumeCapability: %v, readOnlyFlag: %v, volumeContext: %v",
		volumeID, nodeID, volumeCapability, readOnlyFlag, volumeContext)
	defer log.Trace("<<<<< controllerPublishVolume")

	// Read-Only
	// Indicates SP MUST publish the volume in readonly mode.
	// CO MUST set this field to false if SP does not have the PUBLISH_READONLY controller capability.
	// This is a REQUIRED field
	if !driver.IsSupportedControllerCapability(csi.ControllerServiceCapability_RPC_PUBLISH_READONLY) {
		if readOnlyFlag != false {
			return nil, status.Error(codes.InvalidArgument, "Invalid readonly parameter. It must be set to false")
		}
	}
	if readOnlyFlag {
		// Publish the volume in read-only mode if set to true
		log.Infof("Volume %s will be published with read-only access", volumeID)
	}

	// Check if driver supports the requested volume capability
	_, err := driver.IsValidVolumeCapability(volumeCapability)
	if err != nil {
		log.Errorf("Unsupported volume capability %+v, err: %v", volumeCapability, err.Error())
		return nil, err
	}

	// Get volume access type
	volAccessType, err := driver.getVolumeAccessType(volumeCapability)
	if err != nil {
		log.Errorf("Error retrieving volume access type, err: %v", err.Error())
		return nil, status.Error(codes.InvalidArgument,
			fmt.Sprintf("Failed to retrieve volume access type, %v", err.Error()))
	}

	// Check if the requested access type matches with the volume created access type
	if volumeContext[volumeAccessModeKey] != "" && volumeContext[volumeAccessModeKey] != volAccessType.String() {
		log.Errorf("Volume access type '%v' specified at the creation time mismatched with the requested access type '%v'",
			volumeContext[volumeAccessModeKey], volAccessType.String())
		return nil, status.Error(codes.InvalidArgument,
			fmt.Sprintf("Volume %s created with access type %v, but controller publish requested with access type %v",
				volumeID, volumeContext[volumeAccessModeKey], volAccessType.String()))
	}

	// Check if volume is created with type RO or ROX modes and force ro mode with publish
	// NOTE: required until this is fixed to set request.Readonly correctly: https://github.com/kubernetes/kubernetes/issues/70505
	readOnlyAccessMode := driver.IsReadOnlyAccessMode([]*csi.VolumeCapability{volumeCapability})

	// Check if volume is requested with NFS resources and intercept here
	if driver.IsNFSResourceRequest(volumeContext) {
		// TODO: check and add client ACL here
		log.Info("ControllerPublish requested with NFS resources, returning success")
		return map[string]string{
			volumeAccessModeKey: volAccessType.String(),
			readOnlyKey:         strconv.FormatBool(readOnlyAccessMode),
		}, nil
	}

	// Get Volume using secrets
	volume, err := driver.GetVolumeByID(volumeID, secrets)
	if err != nil {
		log.Errorf("Failed to get volume %s, err: %s", volumeID, err.Error())
		return nil, err
	}

	volumeConfig := make(map[string]interface{})
	for k, v := range volume.Config {
		// convert volume config from CSP to camelCase before parsing it
		volumeConfig[util.ToCamelCase(k)] = v
	}
	log.Tracef("volume config is %+v", volumeConfig)

	// Decode and check if the node is configured
	node, err := driver.flavor.GetNodeInfo(nodeID)
	if err != nil {
		log.Error("Cannot unmarshal node from node ID. err: ", err.Error())
		return nil, status.Error(codes.NotFound, err.Error())
	}

	if node.ChapUser != "" && node.ChapPassword != "" {
		decodedChapPassword, _ := b64.StdEncoding.DecodeString(node.ChapPassword)
		node.ChapPassword = string(decodedChapPassword)
	}

	// Get storageProvider using secrets
	storageProvider, err := driver.GetStorageProvider(secrets)
	if err != nil {
		log.Error("err: ", err.Error())
		return nil, status.Error(codes.Unavailable,
			fmt.Sprintf("Failed to get storage provider from secrets, err: %s", err.Error()))
	}

	// check if the node context is already available in the CSP
	existingNode, err := storageProvider.GetNodeContext(node.UUID)
	if err != nil {
		log.Errorf("Error retrieving the node info from the CSP. err: %s", err.Error())
		return nil, status.Error(codes.Unavailable,
			fmt.Sprintf("Error retrieving the node info for ID %s from the CSP, err: %s", node.UUID, err.Error()))
	}
	if existingNode != nil {
		log.Tracef("CSP has already been notified about the node with ID %s and UUID %s", existingNode.ID, existingNode.UUID)
	} else {
		// If node does not already exists, then set context here
		log.Tracef("Notifying CSP about Node with ID %s and UUID %s", node.ID, node.UUID)
		if err = storageProvider.SetNodeContext(node); err != nil {
			log.Error("err: ", err.Error())
			return nil, status.Error(codes.Unavailable,
				fmt.Sprintf("Failed to provide node context %v to CSP", node))
		}
	}

	// Configure access protocol defaulting to iSCSI when unspecified
	var requestedAccessProtocol = volumeContext[accessProtocolKey]
	if requestedAccessProtocol == "" {
		if len(node.Iqns) != 0 {
			requestedAccessProtocol = iscsi
		} else {
			requestedAccessProtocol = fc
		}
		log.Tracef("Defaulting to access protocol %s", requestedAccessProtocol)
	}

	// Add ACL to the volume based on the requested Node ID
	publishInfo, err := storageProvider.PublishVolume(volume.ID, node.UUID, requestedAccessProtocol)
	if err != nil {
		log.Errorf("Failed to publish volume %s, err: %s", volume.ID, err.Error())
		return nil, status.Error(codes.Internal,
			fmt.Sprintf("Failed to add ACL to volume %s for node %v via CSP", volume.ID, node))
	}
	log.Tracef("PublishInfo response from CSP: %+v", publishInfo)

	// target scope is nimble specific therefore extract it from the volume config
	var requestedTargetScope = targetScopeGroup
	if val, ok := volumeConfig[targetScopeKey]; ok {
		requestedTargetScope = fmt.Sprintf("%v", val)
	}

	// TODO: add any additional info necessary to mount the device
	publishContext := map[string]string{}
	publishContext[serialNumberKey] = publishInfo.SerialNumber
	publishContext[accessProtocolKey] = publishInfo.AccessInfo.BlockDeviceAccessInfo.AccessProtocol
	publishContext[targetNamesKey] = strings.Join(publishInfo.AccessInfo.BlockDeviceAccessInfo.TargetNames, ",")
	publishContext[targetScopeKey] = requestedTargetScope
	publishContext[lunIDKey] = strconv.Itoa(int(publishInfo.AccessInfo.BlockDeviceAccessInfo.LunID))
	if strings.EqualFold(publishInfo.AccessInfo.BlockDeviceAccessInfo.AccessProtocol, iscsi) {
		publishContext[discoveryIPsKey] = strings.Join(publishInfo.AccessInfo.BlockDeviceAccessInfo.IscsiAccessInfo.DiscoveryIPs, ",")
		publishContext[chapUsernameKey] = publishInfo.AccessInfo.BlockDeviceAccessInfo.IscsiAccessInfo.ChapUser
		publishContext[chapPasswordKey] = publishInfo.AccessInfo.BlockDeviceAccessInfo.IscsiAccessInfo.ChapPassword
	}

	if readOnlyAccessMode == true {
		publishContext[readOnlyKey] = strconv.FormatBool(readOnlyAccessMode)
	} else { // Default case, we stick to old behavior
		publishContext[readOnlyKey] = strconv.FormatBool(readOnlyFlag)
	}
	publishContext[volumeAccessModeKey] = volumeContext[volumeAccessModeKey] // Block or Mount type

	// Publish FS details only if 'mount' access is being requested
	if publishContext[volumeAccessModeKey] == model.MountType.String() {
		// Filesystem Details
		log.Trace("Adding filesystem details to the publish context")
		publishContext[fsTypeKey] = volumeContext[fsTypeKey]
		publishContext[fsOwnerKey] = volumeContext[fsOwnerKey]
		publishContext[fsModeKey] = volumeContext[fsModeKey]
		publishContext[fsCreateOptionsKey] = volumeContext[fsCreateOptionsKey]
	}
	log.Tracef("Volume %s with ID %s published with the following details: %+v",
		volume.Name, volume.ID, publishContext)
	return publishContext, nil
}

// ControllerUnpublishVolume ...
//
// Controller Plugin MUST implement this RPC call if it has PUBLISH_UNPUBLISH_VOLUME controller capability. This RPC is a reverse operation of
// ControllerPublishVolume. It MUST be called after all NodeUnstageVolume and NodeUnpublishVolume on the volume are called and succeed. The
// Plugin SHOULD perform the work that is necessary for making the volume ready to be consumed by a different node. The Plugin MUST NOT assume
// that this RPC will be executed on the node where the volume was previously used.
//
// This RPC is typically called by the CO when the workload using the volume is being moved to a different node, or all the workload using the
// volume on a node has finished.
//
// This operation MUST be idempotent. If the volume corresponding to the volume_id is not attached to the node corresponding to the node_id,
// the Plugin MUST reply 0 OK. If this operation failed, or the CO does not know if the operation failed or not, it can choose to call
// ControllerUnpublishVolume again.
func (driver *Driver) ControllerUnpublishVolume(ctx context.Context, request *csi.ControllerUnpublishVolumeRequest) (*csi.ControllerUnpublishVolumeResponse, error) {
	log.Trace(">>>>> ControllerUnpublishVolume")
	defer log.Trace("<<<<< ControllerUnpublishVolume")

	if request.VolumeId == "" {
		return nil, status.Error(codes.InvalidArgument, "Volume ID not provided to ControllerUnpublishVolume")
	}

	if request.NodeId == "" {
		return nil, status.Error(codes.InvalidArgument, "Node ID not provided to ControllerUnpublishVolume")
	}

	// Check for duplicate request. If yes, then return ABORTED
	key := fmt.Sprintf("%s:%s:%s", "ControllerUnpublishVolume", request.VolumeId, request.NodeId)
	if err := driver.HandleDuplicateRequest(key); err != nil {
		return nil, err // ABORTED
	}
	defer driver.ClearRequest(key)

	// Controller unpublish the volume to remove the ACL
	if err := driver.controllerUnpublishVolume(request.VolumeId, request.NodeId, request.Secrets); err != nil {
		log.Errorf("Failed to controller unpublish volume %s, err: %s", request.VolumeId, err.Error())
		return nil, err
	}

	return &csi.ControllerUnpublishVolumeResponse{}, nil
}

func (driver *Driver) controllerUnpublishVolume(volumeID string, nodeID string, secrets map[string]string) error {
	log.Tracef(">>>>> controllerUnpublishVolume, volumeID: %s, nodeID: %s", volumeID, nodeID)
	defer log.Trace("<<<<< controllerUnpublishVolume")

	// Check if volume is requested with RWX or ROX modes with NFS services and intercept here
	if driver.flavor.IsNFSVolume(volumeID) {
		// TODO: check and add client ACL here
		log.Info("ControllerUnpublish requested with multi-node access-mode, returning success")
		return nil
	}

	// Decode and get node details
	node, err := driver.flavor.GetNodeInfo(nodeID)
	if err != nil {
		return status.Error(codes.Aborted, err.Error())
	}

	// Get Storage Provider
	storageProvider, err := driver.GetStorageProvider(secrets)
	if err != nil {
		log.Error("err: ", err.Error())
		// codes.Internal is treated as Final error and controllerUnpublish returns without another retry.
		// the list of retry able errors are listed at
		// https://github.com/kubernetes-csi/external-attacher/blob/ad7d376eb4ac985860e37903590ce6a17b340b06/pkg/attacher/attacher.go#L117
		return status.Error(codes.Unavailable,
			fmt.Sprintf("Failed to get storage provider from secrets, err: %s", err.Error()))
	}

	// Get Volume
	existingVolume, err := driver.GetVolumeByID(volumeID, secrets)
	if err != nil {
		log.Errorf("Failed to get volume %s, err: %s", volumeID, err.Error())
		return err
	}

	if !existingVolume.Published {
		log.Infof("Volume %s is already unpublished from node %s", existingVolume.Name, node.Name)
		return nil
	}

	// Remove ACL from the volume based on the requested Node ID
	err = storageProvider.UnpublishVolume(existingVolume.ID, node.UUID)
	if err != nil {
		log.Trace("err: ", err.Error())
		return status.Error(codes.Aborted,
			fmt.Sprintf("Failed to remove ACL via CSP, err: %s", err.Error()))
	}
	return nil
}

// ValidateVolumeCapabilities ...
//
// A Controller Plugin MUST implement this RPC call. This RPC will be called by the CO to check if a pre-provisioned volume has all the capabilities
// that the CO wants. This RPC call SHALL return confirmed only if all the volume capabilities specified in the request are supported (see caveat
// below). This operation MUST be idempotent.
//
// NOTE: Older plugins will parse but likely not "process" newer fields that MAY be present in capability-validation messages (and sub-messages)
// sent by a CO that is communicating using a newer, backwards-compatible version of the CSI protobufs. Therefore, the CO SHALL reconcile successful
// capability-validation responses by comparing the validated capabilities with those that it had originally requested.
// nolint: gocyclo
func (driver *Driver) ValidateVolumeCapabilities(ctx context.Context, request *csi.ValidateVolumeCapabilitiesRequest) (*csi.ValidateVolumeCapabilitiesResponse, error) {
	log.Trace(">>>>> ValidateVolumeCapabilities")
	defer log.Trace("<<<<< ValidateVolumeCapabilities")

	if request.VolumeId == "" {
		return nil, status.Error(codes.InvalidArgument, "Volume ID must be provided to ValidateVolumeCapabilities")
	}

	if request.VolumeCapabilities == nil || len(request.VolumeCapabilities) == 0 {
		return nil, status.Error(codes.InvalidArgument, "Volume capabilities are required to ValidateVolumeCapabilities")
	}

	// Check for duplicate request. If yes, then return ABORTED
	key := fmt.Sprintf("%s:%s", "ValidateVolumeCapabilities", request.VolumeId)
	if err := driver.HandleDuplicateRequest(key); err != nil {
		return nil, err // ABORTED
	}
	defer driver.ClearRequest(key)

	// Check if the volume exists using Secrets
	_, err := driver.GetVolumeByID(request.VolumeId, request.Secrets)
	if err != nil {
		log.Error("Failed to get volume ", request.VolumeId)
		return nil, err
	}

	// Check if the requested volcapabilities are supported
	_, err = driver.AreVolumeCapabilitiesSupported(request.VolumeCapabilities)
	if err != nil {
		return nil, status.Error(codes.InvalidArgument, fmt.Sprintf("Found one or more unsupported volume capabilities: %+v", request.VolumeCapabilities))
	}

	// Validate and Get volume access type
	_, err = driver.ValidateAndGetVolumeAccessType(request.VolumeCapabilities)
	if err != nil {
		log.Errorf("Failed to validate and retrieve volume access type, err: %v", err.Error())
		return nil, status.Error(codes.InvalidArgument,
			fmt.Sprintf("Failed to validate and retrieve volume access type, %v", err.Error()))
	}

	// TODO: Do we support pre-provisioned volumes ???

	return &csi.ValidateVolumeCapabilitiesResponse{}, nil
}

// ListVolumes ...
//
// A Controller Plugin MUST implement this RPC call if it has LIST_VOLUMES capability. The Plugin SHALL return the information about all the
// volumes that it knows about. If volumes are created and/or deleted while the CO is concurrently paging through ListVolumes results then it
// is possible that the CO MAY either witness duplicate volumes in the list, not witness existing volumes, or both. The CO SHALL NOT expect a
// consistent "view" of all volumes when paging through the volume list via multiple calls to ListVolumes.
func (driver *Driver) ListVolumes(ctx context.Context, request *csi.ListVolumesRequest) (*csi.ListVolumesResponse, error) {
	log.Trace(">>>>> ListVolumes")
	defer log.Trace("<<<<< ListVolumes")

	// TODO: use the paging properties in the request
	// request.StartingToken <- use me
	// request.MaxEntries <- use me

	// TODO: ListVolumes does not provide Secrets nor a NodeId so it simply needs to return information about all of the
	// volumes it knows about.  This can be implemented by reading all volumes from every array known to the driver.  We can do this
	// at initialization time and keep them in memory.
	var allVolumes []*model.Volume
	for _, storageProvider := range driver.storageProviders {
		// TODO: skip storage providers that are not of the same vendor... or not.  Need to think through this
		volumes, err := storageProvider.GetVolumes()
		if err != nil {
			log.Trace("err: ", err.Error())
			return nil, status.Error(codes.Unavailable, "Error while attempting to list volumes")
		}
		for _, volume := range volumes {
			allVolumes = append(allVolumes, volume)
		}
	}

	log.Tracef("get volumes returned: %#v", allVolumes)

	var entries []*csi.ListVolumesResponse_Entry
	for _, vol := range allVolumes {
		entries = append(entries, &csi.ListVolumesResponse_Entry{
			Volume: &csi.Volume{
				VolumeId: vol.ID,
			},
		})
	}

	return &csi.ListVolumesResponse{
		Entries: entries,
	}, nil
}

// GetCapacity ...
//
// A Controller Plugin MUST implement this RPC call if it has GET_CAPACITY controller capability. The RPC allows the CO to query the capacity of
// the storage pool from which the controller provisions volumes.
// nolint: dupl
func (driver *Driver) GetCapacity(ctx context.Context, request *csi.GetCapacityRequest) (*csi.GetCapacityResponse, error) {
	log.Trace(">>>>> GetCapacity")
	defer log.Trace("<<<<< GetCapacity")

	return nil, status.Error(codes.Unimplemented, "")
}

// ControllerGetCapabilities ...
//
// A Controller Plugin MUST implement this RPC call. This RPC allows the CO to check the supported capabilities of controller service provided
// by the Plugin.
// nolint: dupl
func (driver *Driver) ControllerGetCapabilities(ctx context.Context, request *csi.ControllerGetCapabilitiesRequest) (*csi.ControllerGetCapabilitiesResponse, error) {
	log.Trace(">>>>> ControllerGetCapabilities")
	defer log.Trace("<<<<< ControllerGetCapabilities")

	return &csi.ControllerGetCapabilitiesResponse{
		Capabilities: driver.controllerServiceCapabilities,
	}, nil
}

// CreateSnapshot ...
//
// A Controller Plugin MUST implement this RPC call if it has CREATE_DELETE_SNAPSHOT controller capability. This RPC will be called by the CO to
// create a new snapshot from a source volume on behalf of a user.
//
// This operation MUST be idempotent. If a snapshot corresponding to the specified snapshot name is successfully cut and ready to use (meaning it
// MAY be specified as a volume_content_source in a CreateVolumeRequest), the Plugin MUST reply 0 OK with the corresponding CreateSnapshotResponse.
//
// If an error occurs before a snapshot is cut, CreateSnapshot SHOULD return a corresponding gRPC error code that reflects the error condition.
//
// For plugins that supports snapshot post processing such as uploading, CreateSnapshot SHOULD return 0 OK and ready_to_use SHOULD be set to false
// after the snapshot is cut but still being processed. CO SHOULD then reissue the same CreateSnapshotRequest periodically until boolean
// ready_to_use flips to true indicating the snapshot has been "processed" and is ready to use to create new volumes. If an error occurs during the
// process, CreateSnapshot SHOULD return a corresponding gRPC error code that reflects the error condition.
//
// A snapshot MAY be used as the source to provision a new volume. A CreateVolumeRequest message MAY specify an OPTIONAL source snapshot parameter.
// Reverting a snapshot, where data in the original volume is erased and replaced with data in the snapshot, is an advanced functionality not every
// storage system can support and therefore is currently out of scope.
// nolint: dupl
func (driver *Driver) CreateSnapshot(ctx context.Context, request *csi.CreateSnapshotRequest) (*csi.CreateSnapshotResponse, error) {
	log.Trace(">>>>> CreateSnapshot")
	defer log.Trace("<<<<< CreateSnapshot")

	log.Infof("CreateSnapshot requested snapshot '%s' for volume '%s' with the following Parameters: '%v'", request.Name, request.SourceVolumeId, request.Parameters)

	// Name
	if request.Name == "" {
		return nil, status.Error(codes.InvalidArgument, "Name must be provided to create a snapshot")
	}

	// Source Volume ID
	if request.SourceVolumeId == "" {
		return nil, status.Error(codes.InvalidArgument, "Source volume ID must be provided to create a snapshot")
	}

	// Check for duplicate request. If yes, then return ABORTED
	key := fmt.Sprintf("%s:%s:%s", "CreateSnapshot", request.Name, request.SourceVolumeId)
	if err := driver.HandleDuplicateRequest(key); err != nil {
		return nil, err // ABORTED
	}
	defer driver.ClearRequest(key)

	// Create DB entry
	dbKey := request.Name // TODO: Is this unique. If not, then we might need to append sourceVolumeId
	if err := driver.AddToDB(dbKey, Pending); err != nil {
		return nil, err
	}
	defer driver.RemoveFromDBIfPending(key)

	// Secrets
	storageProvider, err := driver.GetStorageProvider(request.Secrets)
	if err != nil {
		log.Error("err: ", err.Error())
		return nil, status.Error(codes.Unavailable, fmt.Sprintf("Failed to get storage provider from secrets, %s", err.Error()))
	}

	// Check if the source volume exists using Secrets
	_, err = driver.GetVolumeByID(request.SourceVolumeId, request.Secrets)
	if err != nil {
		log.Error("Failed to get source volume ", request.SourceVolumeId)
		return nil, err
	}

	// Pass the snapshot parameters to the CSP to handle them accordingly if supported.
	createOptions := make(map[string]interface{})
	for k, v := range request.Parameters {
		// convert create options to snakecase before passing it to CSP
		createOptions[util.ToSnakeCase(k)] = v
	}
	log.Trace("Snapshot create options: ", createOptions)

	// extract the description if present
	var description string
	if val, ok := createOptions[descriptionKey]; ok {
		description = fmt.Sprintf("%v", val)
		delete(createOptions, descriptionKey)
	}

	// Check if snapshot with the name for the given source ID already exists
	existingSnapshot, err := storageProvider.GetSnapshotByName(request.Name, request.SourceVolumeId)
	if err != nil {
		log.Error("err: ", err.Error())
		return nil, status.Error(codes.Internal, fmt.Sprintf("Failed to check if snapshot %s exists for volume %s", request.Name, request.SourceVolumeId))
	}

	if existingSnapshot != nil {
		log.Tracef("GetSnapshot(name) returned: %#v", existingSnapshot)
		log.Tracef("Snapshot with name %s and ID %s already exists. Returning it.", existingSnapshot.Name, existingSnapshot.ID)

		// Snapshot with name already exists but is incompatible with the specified volume_id
		if existingSnapshot.VolumeID != request.SourceVolumeId {
			return nil, status.Error(codes.AlreadyExists,
				fmt.Sprintf("Snapshot corresponding to the specified snapshot name %s already exists but is incompatible with the specified volume id %s",
					request.Name, request.SourceVolumeId))
		}

		// Update DB entry
		if err := driver.UpdateDB(dbKey, existingSnapshot); err != nil {
			return nil, err
		}

		return &csi.CreateSnapshotResponse{
			Snapshot: &csi.Snapshot{
				SnapshotId:     existingSnapshot.ID,
				SourceVolumeId: existingSnapshot.VolumeID,
				SizeBytes:      existingSnapshot.Size,
				CreationTime:   convertSecsToTimestamp(existingSnapshot.CreationTime),
				ReadyToUse:     existingSnapshot.ReadyToUse,
			},
		}, nil
	}

	/*
		TODO: Handle below failure cases and return appropriate error code
		   - Operation pending for snapshot (snapshot request already in flight)
		   - Not enough space to create snapshot
	*/

	// Create a new snapshot
	snapshot, err := storageProvider.CreateSnapshot(request.Name, description, request.SourceVolumeId, createOptions)
	if err != nil {
		return nil, status.Error(codes.Internal, fmt.Sprintf("Failed to create snapshot %s for volume %s, err: %s", request.Name, request.SourceVolumeId, err.Error()))
	}
	log.Tracef("Snapshot: %#v", snapshot)
	log.Tracef("Created new snapshot %s from source volume %s (Name: %s) successfully", snapshot.Name, snapshot.VolumeID, snapshot.VolumeName)

	// Update DB entry
	if err := driver.UpdateDB(dbKey, snapshot); err != nil {
		return nil, err
	}

	return &csi.CreateSnapshotResponse{
		Snapshot: &csi.Snapshot{
			SnapshotId:     snapshot.ID,
			SourceVolumeId: snapshot.VolumeID,
			SizeBytes:      snapshot.Size,
			CreationTime:   convertSecsToTimestamp(snapshot.CreationTime),
			ReadyToUse:     snapshot.ReadyToUse,
		},
	}, nil
}

// DeleteSnapshot ...
//
// A Controller Plugin MUST implement this RPC call if it has CREATE_DELETE_SNAPSHOT capability. This RPC will be called by the CO to delete a
// snapshot.
//
// This operation MUST be idempotent. If a snapshot corresponding to the specified snapshot_id does not exist or the artifacts associated with
// the snapshot do not exist anymore, the Plugin MUST reply 0 OK.
// nolint: dupl
func (driver *Driver) DeleteSnapshot(ctx context.Context, request *csi.DeleteSnapshotRequest) (*csi.DeleteSnapshotResponse, error) {
	log.Trace(">>>>> DeleteSnapshot")
	defer log.Trace("<<<<< DeleteSnapshot")

	if request.SnapshotId == "" {
		return nil, status.Error(codes.InvalidArgument, "Snapshot ID must be provided for DeleteSnapshot")
	}

	// Check for duplicate request. If yes, then return ABORTED
	key := fmt.Sprintf("%s:%s", "DeleteSnapshot", request.SnapshotId)
	if err := driver.HandleDuplicateRequest(key); err != nil {
		return nil, err // ABORTED
	}
	defer driver.ClearRequest(key)

	log.Infof("DeleteSnapshot requested snapshot %s for deletion", request.SnapshotId)

	// Secrets
	storageProvider, err := driver.GetStorageProvider(request.Secrets)
	if err != nil {
		log.Error("err: ", err.Error())
		return nil, status.Error(codes.Unavailable, fmt.Sprintf("Failed to get storage provider from secrets, %s", err.Error()))
	}

	// Get Snapshot using secrets
	existingSnapshot, err := storageProvider.GetSnapshot(request.SnapshotId)
	if err != nil {
		// Error while retrieving the snapshot using id and secrets
		return nil, status.Error(codes.Internal, fmt.Sprintf("Error while attempting to get snapshot with ID %s", request.SnapshotId))
	}
	if existingSnapshot == nil {
		log.Tracef("Snapshot %s does not exist", request.SnapshotId)
		return &csi.DeleteSnapshotResponse{}, nil
	}
	log.Tracef("GetSnapshot(id) returned: %#v", existingSnapshot)

	// Check if snapshot is still in use. (May be due to snapshot having clones)
	if existingSnapshot.InUse {
		return nil, status.Error(codes.FailedPrecondition,
			fmt.Sprintf("The snapshot corresponding to the specified snapshot ID %s could not be deleted because it is in use by another resource", existingSnapshot.ID))
	}

	// Delete the snapshot from the array
	if err := storageProvider.DeleteSnapshot(request.SnapshotId); err != nil {
		return nil, status.Error(codes.Internal, "Error while deleting snapshot "+request.SnapshotId)
	}

	// Delete DB entry
	if err := driver.RemoveFromDB(existingSnapshot.Name); err != nil {
		return nil, err
	}

	return &csi.DeleteSnapshotResponse{}, nil
}

// ListSnapshots ...
//
// A Controller Plugin MUST implement this RPC call if it has LIST_SNAPSHOTS capability. The Plugin SHALL return the information about all
// snapshots on the storage system within the given parameters regardless of how they were created. ListSnapshots SHALL NOT list a snapshot
// that is being created but has not been cut successfully yet. If snapshots are created and/or deleted while the CO is concurrently paging
// through ListSnapshots results then it is possible that the CO MAY either witness duplicate snapshots in the list, not witness existing
// snapshots, or both. The CO SHALL NOT expect a consistent "view" of all snapshots when paging through the snapshot list via multiple calls
// to ListSnapshots.
// nolint: dupl
func (driver *Driver) ListSnapshots(ctx context.Context, request *csi.ListSnapshotsRequest) (*csi.ListSnapshotsResponse, error) {
	log.Trace(">>>>> ListSnapshots")
	defer log.Trace("<<<<< ListSnapshots")

	// TODO: use the paging properties in the request
	// request.StartingToken <- use me
	// request.MaxEntries <- use me

	// If driver doesn't know any storage providers yet, then return empty list with success
	if len(driver.storageProviders) == 0 {
		log.Info("No storage providers are known to the CSI driver yet.")
		return &csi.ListSnapshotsResponse{
			Entries: []*csi.ListSnapshotsResponse_Entry{},
		}, nil
	}

	// TODO: ListSnapshots does not provide Secrets nor a NodeId so it simply needs to return information about all of the
	// snapshots it knows about.  This can be implemented by reading all snapshots from every array known to the driver.  We can do this
	// at initialization time and keep them in memory.
	var allSnapshots []*model.Snapshot
	for _, storageProvider := range driver.storageProviders {
		// TODO: skip storage providers that are not of the same vendor... or not.  Need to think through this
		snapshots, err := storageProvider.GetSnapshots(request.SourceVolumeId)
		if err != nil {
			log.Trace("err: ", err.Error())
			return nil, status.Error(codes.Internal, "Error while attempting to list snapshots")
		}
		log.Tracef("Read %d snapshots from a storage provider", len(snapshots))
		for _, snapshot := range snapshots {
			allSnapshots = append(allSnapshots, snapshot)
		}
	}
	log.Tracef("Total snapshots: %d", len(allSnapshots))

	var entries []*csi.ListSnapshotsResponse_Entry
	for _, snapshot := range allSnapshots {
		entries = append(entries, &csi.ListSnapshotsResponse_Entry{
			Snapshot: &csi.Snapshot{
				SnapshotId:     snapshot.ID,
				SourceVolumeId: snapshot.VolumeID,
				SizeBytes:      snapshot.Size,
				CreationTime:   convertSecsToTimestamp(snapshot.CreationTime),
				ReadyToUse:     snapshot.ReadyToUse,
			},
		})
	}

	return &csi.ListSnapshotsResponse{
		Entries: entries,
	}, nil
}

// ControllerExpandVolume ...
//
// A Controller plugin MUST implement this RPC call if plugin has EXPAND_VOLUME controller capability. This RPC allows the CO to expand the size
// of a volume.
//
// This call MAY be made by the CO during any time in the lifecycle of the volume after creation if plugin has VolumeExpansion.ONLINE capability.
// If plugin has EXPAND_VOLUME node capability, then NodeExpandVolume MUST be called after successful ControllerExpandVolume and
// node_expansion_required in ControllerExpandVolumeResponse is true.
//
// If the plugin has only VolumeExpansion.OFFLINE expansion capability and volume is currently published or available on a node then
// ControllerExpandVolume MUST be called ONLY after either:
//     The plugin has controller PUBLISH_UNPUBLISH_VOLUME capability and ControllerUnpublishVolume has been invoked successfully.
// OR ELSE
//     The plugin does NOT have controller PUBLISH_UNPUBLISH_VOLUME capability, the plugin has node STAGE_UNSTAGE_VOLUME capability, and
//     NodeUnstageVolume has been completed successfully.
// OR ELSE
//     The plugin does NOT have controller PUBLISH_UNPUBLISH_VOLUME capability, nor node STAGE_UNSTAGE_VOLUME capability, and
//     NodeUnpublishVolume has completed successfully.
// nolint: dupl
func (driver *Driver) ControllerExpandVolume(ctx context.Context, request *csi.ControllerExpandVolumeRequest) (*csi.ControllerExpandVolumeResponse, error) {
	log.Trace(">>>>> ControllerExpandVolume")
	defer log.Trace("<<<<< ControllerExpandVolume")

	if request.GetVolumeId() == "" {
		return nil, status.Error(codes.InvalidArgument, "Volume ID must be provided for ControllerExpandVolume")
	}

	if request.GetCapacityRange() == nil {
		return nil, status.Error(codes.InvalidArgument, "Capacity range must be provided for ControllerExpandVolume")
	}

	if request.CapacityRange.GetRequiredBytes() == 0 && request.CapacityRange.GetLimitBytes() == 0 {
		return nil, status.Error(codes.InvalidArgument, "Either required_bytes or limit_bytes must be provided for ControllerExpandVolume")
	}

	if request.CapacityRange.GetRequiredBytes() < 0 || request.CapacityRange.GetLimitBytes() < 0 {
		return nil, status.Error(codes.InvalidArgument, "Either required_bytes or limit_bytes are provided with negative values for ControllerExpandVolume")
	}

	if request.CapacityRange.GetLimitBytes() != 0 && request.CapacityRange.GetRequiredBytes() > request.CapacityRange.GetLimitBytes() {
		return nil, status.Error(codes.InvalidArgument, "required_bytes is greater than limit_bytes for ControllerExpandVolume")
	}

	// Check for duplicate request. If yes, then return ABORTED
	key := fmt.Sprintf("%s:%s", "ControllerExpandVolume", request.VolumeId)
	if err := driver.HandleDuplicateRequest(key); err != nil {
		return nil, err // ABORTED
	}
	defer driver.ClearRequest(key)

	// TODO: Add info to DB

	// Get Volume
	existingVolume, err := driver.GetVolumeByID(request.VolumeId, request.Secrets)
	if err != nil {
		log.Error("Failed to get volume with ID ", request.VolumeId)
		return nil, err
	}
	log.Tracef("Found Volume %s with ID %s", existingVolume.Name, existingVolume.ID)

	if existingVolume.Size == request.CapacityRange.GetLimitBytes() {
		// volume is already at max limit size per request, so no action required.
		return &csi.ControllerExpandVolumeResponse{
			CapacityBytes:         existingVolume.Size,
			NodeExpansionRequired: false, /* No NodeExpand() to be called */
		}, nil
	}

	// check if online expansion capability is supported when published volume expand is requested.
	if existingVolume.Published && !driver.IsSupportedPluginVolumeExpansionCapability(csi.PluginCapability_VolumeExpansion_ONLINE) {
		return nil, status.Error(codes.FailedPrecondition,
			fmt.Sprintf("Volume %s could not be expanded because it is currently published on a node but the plugin does not have ONLINE expansion capability",
				existingVolume.ID))
	}

	// Get storage provider
	storageProvider, err := driver.GetStorageProvider(request.Secrets)
	if err != nil {
		log.Error("err: ", err.Error())
		return nil, status.Error(codes.Unavailable,
			fmt.Sprintf("Failed to get storage provider from secrets, err: %s", err.Error()))
	}

	var updatedVolume *model.Volume
	// attempt resize as requested
	if request.CapacityRange.GetRequiredBytes() != 0 {
		log.Tracef("attempt to expand volume to size %d bytes", request.CapacityRange.GetRequiredBytes())
		updatedVolume, err = storageProvider.ExpandVolume(request.VolumeId, request.CapacityRange.GetRequiredBytes())
	} else {
		log.Tracef("attempt to expand volume to size %d bytes", request.CapacityRange.GetLimitBytes())
		updatedVolume, err = storageProvider.ExpandVolume(request.VolumeId, request.CapacityRange.GetLimitBytes())
	}
	if err != nil {
		return nil, status.Error(codes.Internal, fmt.Sprintf("Failed to expand volume to requested size, %s", err.Error()))
	}

	// Set node expansion required to 'true' if EXPAND_VOLUME node capability is supported by the driver.
	nodeExpansionRequired := false
	if driver.IsSupportedNodeCapability(csi.NodeServiceCapability_RPC_EXPAND_VOLUME) {
		log.Tracef("Node expansion required for the volume %s", request.VolumeId)
		nodeExpansionRequired = true
		// CO calls NodeExpandVolume() whenever the volume is published on a node.
	}

	return &csi.ControllerExpandVolumeResponse{
		CapacityBytes:         updatedVolume.Size,
		NodeExpansionRequired: nodeExpansionRequired,
	}, nil
}<|MERGE_RESOLUTION|>--- conflicted
+++ resolved
@@ -478,13 +478,8 @@
 				log.Error("err: ", err.Error())
 				return nil,
 					status.Error(codes.Internal,
-<<<<<<< HEAD
-						fmt.Sprintf("Failed to check if snapshot's parent volume %s with ID %s filesystem exist, err: %s",
-							existingSnap.VolumeName, existingSnap.VolumeID, err.Error()))
-=======
 						fmt.Sprintf("Failed to check if filesystem exists on the %s parent volume, err: %s",
 							existingSnap.VolumeName, err.Error()))
->>>>>>> fb6d7bac
 			}
 
 			// Check if requested filesystem for a clone volume is same as existing snapshot
