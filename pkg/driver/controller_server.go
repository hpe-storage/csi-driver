--- conflicted
+++ resolved
@@ -822,15 +822,6 @@
 		return nil, status.Error(codes.NotFound, err.Error())
 	}
 
-<<<<<<< HEAD
-	encodedChapPassword := ""
-	if node.ChapUser != "" && node.ChapPassword != "" {
-		fmt.Sprintf("Found Chap creds, ChapUser=%s, chapPassword=%s", node.ChapUser, node.ChapPassword)
-		encodedChapPassword = b64.StdEncoding.EncodeToString([]byte(node.ChapPassword))
-		node.ChapPassword = string(encodedChapPassword)
-		//		node.ChapPassword = node.ChapPassword
-		fmt.Sprintf("Found Chap creds, ChapUser=%s, chapPassword=%s", node.ChapUser, node.ChapPassword)
-=======
 	chapSecretMap, err := driver.flavor.GetChapCredentialsFromSecret(volumeContext)
 	if err != nil {
 		log.Errorf("Failed to check CHAP credentials availability in the volume context: %v", err)
@@ -841,7 +832,6 @@
 
 		node.ChapUser = chapUser
 		node.ChapPassword = chapPassword
->>>>>>> f213ae09
 	}
 
 	// if node.ChapUser != "" && node.ChapPassword != "" {
@@ -889,10 +879,6 @@
 	}
 
 	// Add ACL to the volume based on the requested Node
-<<<<<<< HEAD
-
-=======
->>>>>>> f213ae09
 	publishInfo, err := storageProvider.PublishVolume(volume.ID, node.UUID, requestedAccessProtocol, node.ChapUser, node.ChapPassword)
 	if err != nil {
 		log.Errorf("Failed to publish volume %s, err: %s", volume.ID, err.Error())
