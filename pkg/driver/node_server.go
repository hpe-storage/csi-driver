--- conflicted
+++ resolved
@@ -484,13 +484,8 @@
 	return stagingDevice, nil
 }
 
-<<<<<<< HEAD
 func (driver *Driver) setupDevice(publishContext map[string]string, chapInfo *model.ChapInfo) (*model.Device, error) {
-	log.Tracef(">>>>> setupDevice, publishContext: %v", publishContext)
-=======
-func (driver *Driver) setupDevice(publishContext map[string]string) (*model.Device, error) {
 	log.Tracef(">>>>> setupDevice, publishContext: %v", log.MapScrubber(publishContext))
->>>>>>> 5a17e917
 	defer log.Trace("<<<<< setupDevice")
 
 	// TODO: Enhance CHAPI to work with a PublishInfo object rather than a volume
