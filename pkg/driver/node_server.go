// Copyright 2019 Hewlett Packard Enterprise Development LP
// Copyright 2017 The Kubernetes Authors.

package driver

import (
	b64 "encoding/base64"
	"encoding/json"
	"errors"
	"fmt"
	"io/ioutil"
	"os"
	"path"
	"path/filepath"
	"strconv"
	"strings"
	"sync"
	"time"

	"github.com/container-storage-interface/spec/lib/go/csi"
	"golang.org/x/net/context"
	"google.golang.org/grpc/codes"
	"google.golang.org/grpc/status"
	"k8s.io/apimachinery/pkg/api/resource"

	log "github.com/hpe-storage/common-host-libs/logger"
	"github.com/hpe-storage/common-host-libs/model"
	"github.com/hpe-storage/common-host-libs/stringformat"
	"github.com/hpe-storage/common-host-libs/util"
	"k8s.io/kubernetes/pkg/volume"
)

var (
	stageLock              sync.Mutex
	unstageLock            sync.Mutex
	ephemeralPublishLock   sync.Mutex
	ephemeralUnpublishLock sync.Mutex
)
var isWatcherEnabled bool = false

// Helper utility to construct default mountpoint path
func (driver *Driver) getDefaultMountPoint(id string) string {
	return fmt.Sprintf("%s/%s", driver.KubeletRootDir+DefaultPluginMountPath, id)
}

func getMountInfo(volumeID string, volCap *csi.VolumeCapability, publishContext map[string]string, mountPoint string) *Mount {
	log.Tracef(">>>>> getMountInfo, volumeID: %s, mountPath: %s", volumeID, mountPoint)
	defer log.Trace("<<<<< getMountInfo")

	// Get Mount options from the requested volume capability and read-only flag
	mountOptions := getMountOptionsFromVolCap(volCap)
	// Check if 'Read-Only' is set in the Publish context (By ControllerPublish)
	if publishContext[readOnlyKey] == trueKey {
		log.Trace("Adding'read-only' mount option from the Publish context")
		mountOptions = append(mountOptions, "ro")
	}

	// Read filesystem info from the publish context
	fsOpts := &model.FilesystemOpts{
		Type:       publishContext[fsTypeKey],
		Mode:       publishContext[fsModeKey],
		Owner:      publishContext[fsOwnerKey],
		CreateOpts: publishContext[fsCreateOptionsKey],
	}

	//mountPoint = getDefaultMountPoint(volumeID)

	return &Mount{
		MountPoint:        mountPoint,
		MountOptions:      mountOptions,
		FilesystemOptions: fsOpts,
	}
}

// getMountOptionsFromVolCap returns the mount options from the VolumeCapability if any
func getMountOptionsFromVolCap(volCap *csi.VolumeCapability) (mountOptions []string) {
	if volCap.GetMount() != nil && len(volCap.GetMount().MountFlags) != 0 {
		mountOptions = volCap.GetMount().MountFlags
	}
	return mountOptions
}

// isMounted returns true if its mounted else false
func (driver *Driver) isMounted(device *model.Device, mountPoint string) (bool, error) {
	log.Tracef(">>>>> isMounted, device: %+v, mountPoint: %s", device, mountPoint)
	defer log.Trace("<<<<< isMounted")

	// Get all mounts for device
	mounts, err := driver.chapiDriver.GetMountsForDevice(device)
	if err != nil {
		return false, status.Error(codes.Internal, fmt.Sprintf("Error retrieving mounts for the device %s: %s", device.AltFullPathName, err.Error()))
	}
	for _, mount := range mounts {
		if mount.Mountpoint == mountPoint {
			return true, nil
		}
	}
	return false, nil
}

// removeStaleBindMounts removes the stale bind mount points that are associated with the device
func (driver *Driver) removeStaleBindMounts(device *model.Device, stagingPath string) error {
	log.Tracef(">>>>> removeStaleBindMounts, device: %+v, stagingPath: %s", device, stagingPath)
	defer log.Trace("<<<<< removeStaleBindMounts")

	// Get all mounts for device
	mounts, err := driver.chapiDriver.GetMountsForDevice(device)
	if err != nil {
		return fmt.Errorf("Error retrieving mounts for the device %s", device.AltFullPathName)
	}
	for _, mount := range mounts {
		// Look for stale bind mounts if any and clean up them.
		if mount.Mountpoint != stagingPath {
			log.Warnf("Found stale bindMount %v, Attempting to unmount filesystem from target path", mount.Mountpoint)
			err := driver.chapiDriver.BindUnmount(mount.Mountpoint)
			if err != nil {
				return fmt.Errorf("Error unmounting target path %s, err: %s", mount.Mountpoint, err.Error())
			}
		}
	}
	return nil
}

// NodeStageVolume ...
//
// A Node Plugin MUST implement this RPC call if it has STAGE_UNSTAGE_VOLUME node capability.
//
// This RPC is called by the CO prior to the volume being consumed by any workloads on the node by NodePublishVolume. The Plugin SHALL assume
// that this RPC will be executed on the node where the volume will be used. This RPC SHOULD be called by the CO when a workload that wants to
// use the specified volume is placed (scheduled) on the specified node for the first time or for the first time since a NodeUnstageVolume call
// for the specified volume was called and returned success on that node.
//
// If the corresponding Controller Plugin has PUBLISH_UNPUBLISH_VOLUME controller capability and the Node Plugin has STAGE_UNSTAGE_VOLUME
// capability, then the CO MUST guarantee that this RPC is called after ControllerPublishVolume is called for the given volume on the given node
// and returns a success. The CO MUST guarantee that this RPC is called and returns a success before any NodePublishVolume is called for the given
// volume on the given node.
//
// This operation MUST be idempotent. If the volume corresponding to the volume_id is already staged to the staging_target_path, and is identical
// to the specified volume_capability the Plugin MUST reply 0 OK.
//
// If this RPC failed, or the CO does not know if it failed or not, it MAY choose to call NodeStageVolume again, or choose to call
// NodeUnstageVolume.
// nolint: gocyclo
func (driver *Driver) NodeStageVolume(ctx context.Context, request *csi.NodeStageVolumeRequest) (*csi.NodeStageVolumeResponse, error) {
	log.Tracef(">>>>> NodeStageVolume, VolumeId: %s, targetStagingPath: %s", request.VolumeId, request.StagingTargetPath)
	defer log.Tracef("<<<<< NodeStageVolume, VolumeId: %s, targetStagingPath: %s", request.VolumeId, request.StagingTargetPath)

	if request.VolumeId == "" {
		return nil, status.Error(codes.InvalidArgument, "Invalid volume ID specified for NodeStageVolume")
	}

	if request.StagingTargetPath == "" {
		return nil, status.Error(codes.InvalidArgument, "Invalid staging target path specified for NodeStageVolume")
	}

	if request.VolumeCapability == nil {
		return nil, status.Error(codes.InvalidArgument, "Invalid volume capability specified for NodeStageVolume")
	}

	// Check for duplicate request. If yes, then return ABORTED
	key := fmt.Sprintf("%s:%s:%s", "NodeStageVolume", request.VolumeId, request.StagingTargetPath)
	if err := driver.HandleDuplicateRequest(key); err != nil {
		return nil, err // ABORTED
	}
	defer driver.ClearRequest(key)

	// Stage volume at the staging path of the node
	err := driver.nodeStageVolume(
		request.VolumeId,
		request.StagingTargetPath,
		driver.getDefaultMountPoint(request.VolumeId), // Default mount point for staging
		request.VolumeCapability,
		request.Secrets,
		request.PublishContext,
		request.VolumeContext,
	)
	if err != nil {
		return nil, err
	}

	return &csi.NodeStageVolumeResponse{}, nil
}

func (driver *Driver) nodeStageVolume(
	volumeID string,
	stagingTargetPath string,
	stagingMountPoint string,
	volumeCapability *csi.VolumeCapability,
	secrets map[string]string,
	publishContext map[string]string,
	volumeContext map[string]string) error {

	log.Tracef(">>>>> nodeStageVolume, volume %s, stagingTargetPath: %s, stagingMountPoint: %s, volumeCapability: %v, publishContext: %v, volumeContext: %v",
		volumeID, stagingTargetPath, stagingMountPoint, volumeCapability, publishContext, volumeContext)
	defer log.Trace("<<<<< nodeStageVolume")

	// Validate Volume Capability
	log.Tracef("Validating volume capability: %+v", volumeCapability)
	_, err := driver.IsValidVolumeCapability(volumeCapability)
	if err != nil {
		log.Errorf("Found unsupported volume capability %+v", volumeCapability)
		return err
	}

	// Get volume access type (Block or Mount)
	volAccessType, err := driver.getVolumeAccessType(volumeCapability)
	if err != nil {
		log.Errorf("Failed to retrieve volume access type, err: %v", err.Error())
		return status.Error(codes.InvalidArgument,
			fmt.Sprintf("Failed to retrieve volume access type, %v", err.Error()))
	}

	// Controller published volume access type must match with the requested volcap
	if publishContext[volumeAccessModeKey] != "" && publishContext[volumeAccessModeKey] != volAccessType.String() {
		log.Errorf("Controller published volume access type %v mismatched with the requested access type %v",
			publishContext[volumeAccessModeKey], volAccessType.String())
		return status.Error(codes.InvalidArgument,
			fmt.Sprintf("Controller already published the volume with access type %v, but node staging requested with access type %v",
				publishContext[volumeAccessModeKey], volAccessType.String()))
	}

	log.Infof("NodeStageVolume requested volume %s with access type %s, targetPath %s, capability %v, publishContext %v and volumeContext %v",
		volumeID, volAccessType.String(), stagingTargetPath, volumeCapability, publishContext, volumeContext)

	// Check if volume is requested with NFS resources and intercept here
	if driver.IsNFSResourceRequest(volumeContext) {
		log.Infof("NodeStageVolume requested with NFS resources, returning success")
		return nil
	}

	// Stage the volume on the node by creating a new device with block or mount access.
	// If already staged, then validate it and return appropriate response.
	// Check if the volume has already been staged. If yes, then return here with success
	staged, err := driver.isVolumeStaged(
		volumeID,
		stagingTargetPath,
		stagingMountPoint,
		volAccessType,
		volumeCapability,
		secrets,
		publishContext,
		volumeContext,
	)
	if err != nil {
		log.Errorf("Error validating the staged info for volume %s, err: %v", volumeID, err.Error())
		return err
	}
	if staged {
		log.Infof("Volume %s has already been staged. Returning here", volumeID)
		return nil // volume already staged, do nothing and return here
	}

	if volumeContext[hostEncryptionKey] == "true" {
		if volumeContext[hostEncryptionSecretNameKey] != "" {
			log.Infof("Requested volume needs encryption. Received Secret name: %s, Secret namespace: %s",
				volumeContext[hostEncryptionSecretNameKey], volumeContext[hostEncryptionSecretNamespaceKey])

			var encPassphrase string
			encPassphrase, err = driver.getEncryptionPassphraseFromSecret(volumeContext[hostEncryptionSecretNameKey],
				volumeContext[hostEncryptionSecretNamespaceKey])
			if err != nil {
				log.Errorf("Encountered error while fetching secret - %v", err.Error())
				return err // specified secret for encryption key doesn't exist
			}

			ctxt := make(map[string]string)
			for k, v := range publishContext {
				ctxt[k] = v
			}
			ctxt[hostEncryptionPassphraseKey] = encPassphrase
			publishContext = ctxt
		} else {
			err := fmt.Sprintf("Failed to stage volume %s - hostEncryptionSecretName must be specified when hostEncryption is true", volumeID)
			log.Errorln(err)
			return status.Error(codes.Internal,
				fmt.Sprintf("Failed to stage volume %s with error: %s", volumeID, err))
		}
	}
	// Stage volume - Create device and expose volume as raw block or mounted directory (filesystem)
	log.Tracef("NodeStageVolume staging volume %s to the staging path %s", volumeID, stagingTargetPath)
	stagingDev, err := driver.stageVolume(
		volumeID,
		stagingMountPoint,
		volAccessType,
		volumeCapability,
		secrets,
		publishContext,
		volumeContext,
	)
	if err != nil {
		return status.Error(codes.Internal,
			fmt.Sprintf("Failed to stage volume %s, err: %s", volumeID, err.Error()))
	}
	log.Tracef("Staged volume %s successfully, StagingDev: %#v", volumeID, stagingDev)

	// Save staged device info in the staging area
	log.Tracef("NodeStageVolume writing device info %+v to staging target path %s", stagingDev.Device, stagingTargetPath)
	if stagingDev == nil || stagingDev.Device == nil {
		return fmt.Errorf("Invalid staging device info. Staging device cannot be nil")
	}
	err = writeData(stagingTargetPath, deviceInfoFileName, stagingDev)
	if err != nil {
		return status.Error(codes.Internal, fmt.Sprintf("Failed to stage volume %s, err: %s", volumeID, err.Error()))
	}
	return nil
}

func (driver *Driver) getEncryptionPassphraseFromSecret(volEncryptionSecretName, volEncryptionSecretNamespace string) (string, error) {
	secret, err := driver.flavor.GetCredentialsFromSecret(volEncryptionSecretName, volEncryptionSecretNamespace)
	if err != nil {
		return "", fmt.Errorf("failed to find encryption secret for secret name %v in namespace %v",
			volEncryptionSecretName, volEncryptionSecretNamespace)
	}
	return secret[hostEncryptionPassphraseKey], err
}

// isVolumeStaged checks if the volume is already been staged on the node.
// If already staged, then returns true else false
func (driver *Driver) isVolumeStaged(
	volumeID string,
	stagingTargetPath string,
	stagingMountPoint string,
	volAccessType model.VolumeAccessType,
	volumeCapability *csi.VolumeCapability,
	secrets map[string]string,
	publishContext map[string]string,
	volumeContext map[string]string) (bool, error) {

	//request *csi.NodeStageVolumeRequest, volAccessType model.VolumeAccessType) (bool, error) {
	log.Tracef(">>>>> isVolumeStaged, volumeID: %s, stagingTargetPath: %s, stagingMountPoint: %s, volAccessType: %s",
		volumeID, stagingTargetPath, stagingMountPoint, volAccessType.String())
	defer log.Trace("<<<<< isVolumeStaged")

	// Check if the staged device file exists
	filePath := path.Join(stagingTargetPath, deviceInfoFileName)
	exists, _, _ := util.FileExists(filePath)
	if !exists {
		return false, nil // Not staged as file doesn't exist
	}

	// Read the device info from the staging path
	stagingDev, _ := readStagedDeviceInfo(stagingTargetPath)
	if stagingDev == nil {
		return false, nil // Not staged as device info not found
	}
	log.Tracef("Found staged device: %+v", stagingDev)

	// Check if the volume ID matches with the device info (already staged)
	if volumeID != stagingDev.VolumeID {
		log.Errorf("Volume %s is not matching with the staged volume ID %s",
			volumeID, stagingDev.VolumeID)
		return false, nil // Not staged as volume id mismatch
	}

	if volAccessType == model.MountType {
		// Check if the staged device exists. If error (i.e, device is missing), then return as 'Not staged'
		mounts, err := driver.chapiDriver.GetMountsForDevice(stagingDev.Device)
		if err != nil || len(mounts) == 0 {
			log.Infof("Device %+v not present on the host", stagingDev.Device)
			return false, nil // Not staged as device doesn't exist on the host
		}
		log.Tracef("Found %v mounts for device with serial number %v", len(mounts), stagingDev.Device.SerialNumber)

		foundMount := false
		for _, mount := range mounts {
			if stagingDev.MountInfo != nil && mount.Mountpoint == stagingDev.MountInfo.MountPoint {
				foundMount = true
				break
			}
		}
		if !foundMount {
			log.Infof("Device %+v not mounted on the host", stagingDev.Device)
			return false, nil
		}
	}

	if volAccessType == model.BlockType {
		// Check if path exists
		exists, _, _ := util.FileExists(stagingDev.Device.AltFullPathName)
		if !exists {
			log.Infof("Device path %s does not exist on the node", stagingDev.Device.AltFullPathName)
			return false, nil // Not staged yet as targetPath does not exists
		}
	}

	// Validate the requested mount details with the staged device details
	if volAccessType == model.MountType && stagingDev.MountInfo != nil {
		mountInfo := getMountInfo(volumeID, volumeCapability, publishContext, stagingMountPoint)

		log.Tracef("Checking for mount options compatibility: staged options: %v, reqMountOptions: %v",
			stagingDev.MountInfo.MountOptions, mountInfo.MountOptions)
		// Check if reqMountOptions are compatible with stagingDev mount options
		if !stringformat.StringsLookup(stagingDev.MountInfo.MountOptions, mountInfo.MountOptions) {
			// This means staging has not mounted the device with appropriate mount options for the PVC
			log.Errorf("Mount flags %v are not compatible with the staged mount options %v",
				mountInfo.MountOptions, stagingDev.MountInfo.MountOptions)
			return false, status.Error(
				codes.AlreadyExists,
				fmt.Sprintf("Volume %s has already been staged at the specified staging target_path %s but is incompatible with the specified volume_capability",
					volumeID, stagingTargetPath))
		}
		// TODO: Check for fsOpts compatibility
	}

	return true, nil
}

// stageVolume performs all the necessary tasks to stage the volume on the node to the staging path
func (driver *Driver) stageVolume(
	volumeID string,
	stagingMountPoint string,
	volAccessType model.VolumeAccessType,
	volCap *csi.VolumeCapability,
	secrets map[string]string,
	publishContext map[string]string,
	volumeContext map[string]string) (*StagingDevice, error) {

	log.Tracef(">>>>> stageVolume, volumeID: %s, stagingMountPoint: %s, volumeAccessType: %v, volCap: %v, publishContext: %v, volumeContext: %v",
		volumeID, stagingMountPoint, volAccessType.String(), volCap, log.MapScrubber(publishContext), volumeContext)
	defer log.Trace("<<<<< stageVolume")

	// serialize stage requests
	stageLock.Lock()
	defer stageLock.Unlock()

	// Create device for volume on the node
	device, err := driver.setupDevice(volumeID, secrets, publishContext)
	if err != nil {
		return nil, status.Error(codes.Internal,
			fmt.Sprintf("Error creating device for volume %s, err: %v", volumeID, err.Error()))
	}
	log.Infof("Device setup successful, Device: %+v", device)

	// Add encryption secret to the staging-device. This is required during unstage operation
	// so that encryption key can be accessed to complete the close operation on LUKS device
	var encKeySecretInfo EncryptionKeySecretInfo
	if volumeContext[hostEncryptionSecretNameKey] != "" && volumeContext[hostEncryptionKey] == trueKey {
		encKeySecretInfo.Name = volumeContext[hostEncryptionSecretNameKey]
		if volumeContext[hostEncryptionSecretNamespaceKey] != "" {
			encKeySecretInfo.Namespace = volumeContext[hostEncryptionSecretNamespaceKey]
		} else {
			return nil, fmt.Errorf("Secret namespace missing for secret %s related to encrypted device %s",
				volumeContext[hostEncryptionSecretNameKey], device.AltFullLuksPathName)
		}
	}

	// Construct staging device to be stored in the staging path on the node
	stagingDevice := &StagingDevice{
		VolumeID:         volumeID,
		VolumeAccessMode: volAccessType,
		Device:           device,
		EncKeySecretInfo: &encKeySecretInfo,
	}

	// If Block, then stage the volume for raw block device access
	if volAccessType == model.BlockType {
		// Do nothing
		return stagingDevice, nil
	}

	// Else Mount, then stage the volume for filesystem access
	// Get mount info from the request
	mountInfo := getMountInfo(volumeID, volCap, publishContext, stagingMountPoint)

	// Create Filesystem, Mount Device, Apply FS options and Apply Mount options
	mount, err := driver.chapiDriver.MountDevice(device, mountInfo.MountPoint,
		mountInfo.MountOptions, mountInfo.FilesystemOptions)
	if err != nil {
<<<<<<< HEAD
		log.Errorf("Failed to mount device %s, %v. Attempting to inspect the filesystem", device.AltFullPathName, err.Error())
		//Check whether file system is corrupted or not
		if driver.chapiDriver.IsFileSystemCorrupted(volumeID, device, mountInfo.FilesystemOptions) {
			if volumeContext[fsRepairKey] != "" && volumeContext[fsRepairKey] == trueKey {
				log.Debug("Attempting to repair the file system")
				err = driver.chapiDriver.RepairFileSystem(volumeID, device, mountInfo.FilesystemOptions)
				if err != nil {
					return nil, fmt.Errorf("Repairing the filesystem for the volume %s failed due to the error: %v", volumeID, err.Error())
				}
				log.Infof("Retrying to mount after successfully reparing the filesystem of the volume %s", volumeID)
				mount, err = driver.chapiDriver.MountDevice(device, mountInfo.MountPoint,
					mountInfo.MountOptions, mountInfo.FilesystemOptions)
				if err != nil {
					return nil, fmt.Errorf("Failed to mount device %s again after successful repair: %v", device.AltFullPathName, err.Error())
				}
			} else {
				return nil, fmt.Errorf("Filesystem issues has been detected and will not be repaired for the volume %s as the fsRepair parameter is not set in the StorageClass", volumeID)
			}
		} else {
			return nil, fmt.Errorf("Filesystem intact, still failed to mount device %s: %v", device.AltFullPathName, err.Error())
		}
=======
		log.Errorf("Failed to mount device %s, %v", device.AltFullPathName, err.Error())

		//Check whether file system is corrupted or not
		if driver.chapiDriver.IsFileSystemCorrupted(volumeID, device, mountInfo.FilesystemOptions) {
			if volumeContext[fsRepairKey] != "" && volumeContext[fsRepairKey] == trueKey {
				log.Debug("Attempting to repair the file system.....")
				err = driver.chapiDriver.RepairFileSystem(volumeID, device, mountInfo.FilesystemOptions)
				if err != nil {
					return nil, fmt.Errorf("Repairing the file system for the volume %s failed due to the error: %v", volumeID, err.Error())
				}
				log.Infof("Re-trying to mount after reparing the file system of the volume %s", volumeID)
				mount, err = driver.chapiDriver.MountDevice(device, mountInfo.MountPoint,
					mountInfo.MountOptions, mountInfo.FilesystemOptions, fsRepairValue)
				if err != nil {
					return nil, fmt.Errorf("Failed to mount device %s again, %v", device.AltFullPathName, err.Error())
				}
			} else {
				return nil, fmt.Errorf("File system can not be repaired for the volume %s as the fsRepair parameters is not set in the StorageClass.", volumeID)
			}
		} else {
			return nil, fmt.Errorf("File corruption is not detected. Failed to mount device %s, %v", device.AltFullPathName, err.Error())
		}

>>>>>>> f9159a0c
		return nil, fmt.Errorf("Failed to mount device %s, %v", device.AltFullPathName, err.Error())
	}
	log.Tracef("Device %s mounted successfully, Mount: %+v", device.AltFullPathName, mount)

	// Store mount info in the staging device
	stagingDevice.MountInfo = mountInfo

	return stagingDevice, nil
}

func (driver *Driver) setupDevice(
	volumeID string,
	secrets map[string]string,
	publishContext map[string]string) (*model.Device, error) {

	log.Tracef(">>>>> setupDevice, volumeID: %s, publishContext: %v", volumeID, log.MapScrubber(publishContext))
	defer log.Trace("<<<<< setupDevice")

	// TODO: Enhance CHAPI to work with a PublishInfo object rather than a volume

	discoveryIps := strings.Split(publishContext[discoveryIPsKey], ",")
	iqns := strings.Split(publishContext[targetNamesKey], ",")

	volume := &model.Volume{
		SerialNumber:          publishContext[serialNumberKey],
		AccessProtocol:        publishContext[accessProtocolKey],
		Iqns:                  iqns,
		TargetScope:           publishContext[targetScopeKey],
		LunID:                 publishContext[lunIDKey],
		DiscoveryIPs:          discoveryIps,
		ConnectionMode:        defaultConnectionMode,
		SecondaryArrayDetails: publishContext[secondaryArrayDetailsKey],
		EncryptionKey:         publishContext[hostEncryptionPassphraseKey],
	}

	// Set iSCSI CHAP credentials if configured
	if publishContext[accessProtocolKey] == iscsi {
		// Get CHAP credentials from Cluster
		nodeID, err := driver.nodeGetInfo()
		if err != nil {
			log.Errorf("Failed to update %s nodeInfo. Error: %s", nodeID, err.Error())
		}
		// Decode and check if the node is configured
		nodeInfo, err := driver.flavor.GetNodeInfo(nodeID)
		if err != nil {
			log.Error("Cannot unmarshal node from node ID. err: ", err.Error())
			return nil, status.Error(codes.NotFound, err.Error())
		}
		if nodeInfo.ChapUser != "" && nodeInfo.ChapPassword != "" {
			// Decode chap password
			decodedChapPassword, _ := b64.StdEncoding.DecodeString(nodeInfo.ChapPassword)
			nodeInfo.ChapPassword = string(decodedChapPassword)

			volume.Chap = &model.ChapInfo{
				Name:     nodeInfo.ChapUser,
				Password: nodeInfo.ChapPassword,
			}
			log.Infof("Using chap credentials from node %s", nodeID)
		}
	}

	// Cleanup any stale device existing before stage
	device, _ := driver.chapiDriver.GetDevice(volume)
	if device != nil {
		device.TargetScope = volume.TargetScope
		err := driver.chapiDriver.DeleteDevice(device)
		if err != nil {
			log.Warnf("Failed to cleanup stale device %s before staging, err %s", device.AltFullPathName, err.Error())
		}
	}

	// Create Device
	devices, err := driver.chapiDriver.CreateDevices([]*model.Volume{volume})
	if err != nil {
		log.Errorf("Failed to create device from publish info. Error: %s", err.Error())
		return nil, err
	}
	if len(devices) == 0 {
		log.Errorf("Failed to get the device just created using the volume %+v", volume)
		return nil, fmt.Errorf("unable to find the device for volume %+v", volume)
	}

	// Update targetScope in stagingDevice from publishContext.
	// This is useful during unstage to let CHAPI know to disconnect target or not(GST).
	// TODO: let chapi populate targetScope on attached devices.
	if scope, ok := publishContext[targetScopeKey]; ok {
		devices[0].TargetScope = scope
	}
	// This is useful during unstage to logout of all iscsitarget sessions in case of 3PAR/Primera .
	if strings.Contains(strings.ToLower(publishContext[targetNamesKey]), "3pardata") {
		devices[0].StorageVendor = "3PARdata"
	}

	return devices[0], nil
}

// NodeUnstageVolume ...
//
// A Node Plugin MUST implement this RPC call if it has STAGE_UNSTAGE_VOLUME node capability.
//
// This RPC is a reverse operation of NodeStageVolume. This RPC MUST undo the work by the corresponding NodeStageVolume. This RPC SHALL be
// called by the CO once for each staging_target_path that was successfully setup via NodeStageVolume.
//
// If the corresponding Controller Plugin has PUBLISH_UNPUBLISH_VOLUME controller capability and the Node Plugin has STAGE_UNSTAGE_VOLUME
// capability, the CO MUST guarantee that this RPC is called and returns success before calling ControllerUnpublishVolume for the given node
// and the given volume. The CO MUST guarantee that this RPC is called after all NodeUnpublishVolume have been called and returned success for
// the given volume on the given node.
//
// The Plugin SHALL assume that this RPC will be executed on the node where the volume is being used.
//
// This RPC MAY be called by the CO when the workload using the volume is being moved to a different node, or all the workloads using the volume
// on a node have finished.
//
// This operation MUST be idempotent. If the volume corresponding to the volume_id is not staged to the staging_target_path, the Plugin MUST
// reply 0 OK.
//
// If this RPC failed, or the CO does not know if it failed or not, it MAY choose to call NodeUnstageVolume again.
// nolint: gocyclo
func (driver *Driver) NodeUnstageVolume(ctx context.Context, request *csi.NodeUnstageVolumeRequest) (*csi.NodeUnstageVolumeResponse, error) {
	log.Tracef(">>>>> NodeUnstageVolume, VolumeId: %s, targetStagingPath: %s", request.VolumeId, request.StagingTargetPath)
	defer log.Tracef("<<<<< NodeUnstageVolume, VolumeId: %s, targetStagingPath: %s", request.VolumeId, request.StagingTargetPath)

	if request.VolumeId == "" {
		return nil, status.Error(codes.InvalidArgument, "Invalid volume ID specified for NodeUnstageVolume")
	}

	if request.StagingTargetPath == "" {
		return nil, status.Error(codes.InvalidArgument, "Invalid staging target path specified for NodeUnstageVolume")
	}

	// Check for duplicate request. If yes, then return ABORTED
	key := fmt.Sprintf("%s:%s:%s", "NodeUnstageVolume", request.VolumeId, request.StagingTargetPath)
	if err := driver.HandleDuplicateRequest(key); err != nil {
		return nil, err // ABORTED
	}
	defer driver.ClearRequest(key)

	// Unstage the volume from the staging area
	log.Infof("NodeUnStageVolume requested volume %s with targetPath %s", request.VolumeId, request.StagingTargetPath)
	if err := driver.nodeUnstageVolume(request.VolumeId, request.StagingTargetPath); err != nil {
		log.Errorf("Failed to unstage volume %s, err: %s", request.VolumeId, err.Error())
		return nil, err
	}

	return &csi.NodeUnstageVolumeResponse{}, nil
}

func (driver *Driver) nodeUnstageVolume(volumeID string, stagingTargetPath string) error {
	log.Tracef(">>>>> nodeUnstageVolume, volumeID: %s, stagingTargetPath: %s", volumeID, stagingTargetPath)
	defer log.Trace("<<<<< nodeUnstageVolume")

	// Check if the staged device file exists
	deviceFilePath := path.Join(stagingTargetPath, deviceInfoFileName)
	exists, _, _ := util.FileExists(deviceFilePath)
	if !exists {
		log.Infof("Volume %s not in staged state as the device info file %s does not exist. Returning here",
			volumeID, deviceFilePath)
		return nil // Already unstaged as device file doesn't exist
	}

	// Read the device info from the staging path if exists
	stagingDev, _ := readStagedDeviceInfo(stagingTargetPath)
	if stagingDev == nil {
		log.Infof("Volume %s not in staged state as the staging device info does not exist. Returning here", volumeID)
		return nil // Already unstaged as device info doesn't exist
	}
	log.Tracef("Found staged device info: %+v", stagingDev)

	device := stagingDev.Device
	if device == nil {
		return status.Error(codes.Internal,
			fmt.Sprintf("Missing device info in the staging device %v", stagingDev))
	}

	// serialize unstage requests
	unstageLock.Lock()
	defer unstageLock.Unlock()

	// If mounted, then unmount the filesystem
	if stagingDev.VolumeAccessMode == model.MountType && stagingDev.MountInfo != nil {
		// Remove the stale bindMounts if any
		if err := driver.removeStaleBindMounts(stagingDev.Device, stagingDev.MountInfo.MountPoint); err != nil {
			return status.Error(codes.Internal,
				fmt.Sprintf("Error while deleting the stale bind mounts for the staged device %v, err: %s", stagingDev, err.Error()))
		}

		// Unmount the device from the mountpoint
		_, err := driver.chapiDriver.UnmountDevice(stagingDev.Device, stagingDev.MountInfo.MountPoint)
		if err != nil {
			log.Errorf("Failed to unmount device %s from mountpoint %s, err: %s",
				device.AltFullPathName, stagingDev.MountInfo.MountPoint, err.Error())
			return status.Error(codes.Internal,
				fmt.Sprintf("Error unmounting device %s from mountpoint %s, err: %s",
					device.AltFullPathName, stagingDev.MountInfo.MountPoint, err.Error()))
		}
	}

	// If this is an encrypted device, close it
	if device.AltFullLuksPathName != "" {
		if stagingDev.EncKeySecretInfo.Name != "" {
			passPhrase, err := driver.getEncryptionPassphraseFromSecret(stagingDev.EncKeySecretInfo.Name,
				stagingDev.EncKeySecretInfo.Namespace)
			if err != nil {
				log.Errorln(err.Error())
				return err
			}
			_, _, err = util.ExecCommandOutputWithStdinArgs("cryptsetup",
				[]string{"luksClose", device.LuksPathname},
				[]string{passPhrase})
			if err != nil {
				err = fmt.Errorf("luksClose command failed with error %v", err)
				log.Error(err.Error())
				return err
			}
			log.Infof("Device %s closed successfully by luksClose command", device.LuksPathname)
		} else {
			err := fmt.Errorf("secret not present in the device-info file %s for encrypted volume", deviceFilePath)
			log.Errorln(err.Error())
			return err
		}
	}

	// Delete device
	log.Tracef("NodeUnstageVolume deleting device %+v", device)
	if err := driver.chapiDriver.DeleteDevice(device); err != nil {
		log.Errorf("Failed to delete device with path name %s.  Error: %s", device.Pathname, err.Error())
		return status.Error(codes.Internal, fmt.Sprintf("Error deleting device %s: %s", device.Pathname, err.Error()))
	}
	// Remove the device file
	removeDataFile(stagingTargetPath, deviceInfoFileName)
	return nil
}

// Returns true if the ephemeral is set to true, else returns false
func isEphemeral(volContext map[string]string) bool {
	return volContext[csiEphemeral] == trueKey
}

// Returns volume name with ephemeral prefix
func getEphemeralVolName(podName string, volumeHandle string) string {
	// Format: ephemeral-<PodName>-<VolumeHandle>
	podNameInfix := podName
	podNameLength := len(podNameInfix)
	trimSize := 32
	if podNameLength > trimSize {
		log.Infof("Truncating the actual podName '%s' infix from %d to %d chars", podName, podNameLength, trimSize)
		podNameInfix = podNameInfix[podNameLength-trimSize:] // Trim the podName to retain only the last 'n' chars
	}
	return fmt.Sprintf("%s-%s-%s", ephemeralKey, podNameInfix, volumeHandle)
}

// NodePublishVolume ...
//
// This RPC is called by the CO when a workload that wants to use the specified volume is placed (scheduled) on a node. The Plugin SHALL assume
// that this RPC will be executed on the node where the volume will be used.
//
// If the corresponding Controller Plugin has PUBLISH_UNPUBLISH_VOLUME controller capability, the CO MUST guarantee that this RPC is called after
// ControllerPublishVolume is called for the given volume on the given node and returns a success.
//
// This operation MUST be idempotent. If the volume corresponding to the volume_id has already been published at the specified target_path, and is
// compatible with the specified volume_capability and readonly flag, the Plugin MUST reply 0 OK.
//
// If this RPC failed, or the CO does not know if it failed or not, it MAY choose to call NodePublishVolume again, or choose to call
// NodeUnpublishVolume.
//
// This RPC MAY be called by the CO multiple times on the same node for the same volume with possibly different target_path and/or other arguments
// if the volume has MULTI_NODE capability (i.e., access_mode is either MULTI_NODE_READER_ONLY, MULTI_NODE_SINGLE_WRITER or MULTI_NODE_MULTI_WRITER).
// The following table shows what the Plugin SHOULD return when receiving a second NodePublishVolume on the same volume on the same node:
//
//	T1=T2, P1=P2		T1=T2, P1!=P2		T1!=T2, P1=P2			T1!=T2, P1!=P2
//
// MULTI_NODE		OK (idempotent)		ALREADY_EXISTS		OK						OK
// Non MULTI_NODE	OK (idempotent)		ALREADY_EXISTS		FAILED_PRECONDITION		FAILED_PRECONDITION
func (driver *Driver) NodePublishVolume(ctx context.Context, request *csi.NodePublishVolumeRequest) (*csi.NodePublishVolumeResponse, error) {
	log.Tracef(">>>>> NodePublishVolume, VolumeId: %s, stagingPath: %s, targetStagingPath: %s",
		request.VolumeId, request.TargetPath, request.StagingTargetPath)
	defer log.Tracef("<<<<< NodePublishVolume, VolumeId: %s, stagingPath: %s, targetStagingPath: %s",
		request.VolumeId, request.TargetPath, request.StagingTargetPath)
	targetPath := request.TargetPath

	if request.VolumeId == "" {
		return nil, status.Error(codes.InvalidArgument, "Invalid volume ID specified for NodePublishVolume")
	}

	if targetPath == "" {
		return nil, status.Error(codes.InvalidArgument, "Invalid target path specified for NodePublishVolume")
	}

	// Check if ephemeral volume request
	ephemeral := isEphemeral(request.GetVolumeContext())

	// Ephemeral volume request does not contain staging path. so skip this validation check.
	if !ephemeral && request.StagingTargetPath == "" {
		return nil, status.Error(codes.InvalidArgument, "Invalid staging target path specified for NodePublishVolume")
	}

	if request.VolumeCapability == nil {
		return nil, status.Error(codes.InvalidArgument, "Invalid volume capability specified for NodePublishVolume")
	}

	// Check for duplicate request. If yes, then return ABORTED
	key := fmt.Sprintf("%s:%s:%s:%s", "NodePublishVolume", request.VolumeId, targetPath, request.StagingTargetPath)
	if err := driver.HandleDuplicateRequest(key); err != nil {
		return nil, err // ABORTED
	}
	defer driver.ClearRequest(key)

	// Validate Capability
	log.Tracef("Validating volume capability: %+v", request.VolumeCapability)
	_, err := driver.IsValidVolumeCapability(request.VolumeCapability)
	if err != nil {
		log.Errorf("Found unsupported volume capability %+v", request.VolumeCapability)
		return nil, status.Error(codes.InvalidArgument,
			fmt.Sprintf("Unsupported volume capability %+v specified for NodePublishVolume: %s", request.VolumeCapability, err.Error()))
	}
	// Get volume access type
	volAccessType, err := driver.getVolumeAccessType(request.VolumeCapability)
	if err != nil {
		log.Errorf("Failed to retrieve volume access type, err: %v", err.Error())
		return nil, status.Error(codes.InvalidArgument,
			fmt.Sprintf("Failed to retrieve volume access type, %v", err.Error()))
	}

	// Create target path
	if request.PublishContext[volumeAccessModeKey] == model.MountType.String() {
		if err := util.CreateDirIfNotExists(targetPath, 0750); err != nil {
			return nil, status.Error(codes.Internal, fmt.Sprintf("Unable to create installation directory %v, %v", targetPath, err))
		}
	}

	// Ephemeral volume request does not contain 'publishContext'. So, skip this validation.
	if !ephemeral {
		// Controller published volume access type must match with the requested volcap
		if request.PublishContext[volumeAccessModeKey] != "" && request.PublishContext[volumeAccessModeKey] != volAccessType.String() {
			log.Errorf("Controller published volume access type '%v' mismatched with the requested access type '%v'",
				request.PublishContext[volumeAccessModeKey], volAccessType.String())
			return nil, status.Error(codes.InvalidArgument,
				fmt.Sprintf("Controller already published the volume with access type %v, but node publish requested with access type %v",
					request.PublishContext[volumeAccessModeKey], volAccessType.String()))
		}
	}

	log.Infof("NodePublishVolume requested volume %s with access type %s, targetPath %s, capability %v, publishContext %v and volumeContext %v",
		request.VolumeId, volAccessType, request.TargetPath, request.VolumeCapability, request.PublishContext, request.VolumeContext)

	// Check if volume is requested with NFS resources and intercept here
	if driver.IsNFSResourceRequest(request.VolumeContext) {
		log.Infof("NodePublish requested with NFS resources for %s", request.VolumeId)
		return driver.flavor.HandleNFSNodePublish(request)
	}

	// If ephemeral volume request, then create new volume, add ACL and NodeStage/NodePublish
	if ephemeral {
		// Handle inline ephemeral volume request
		podName := request.VolumeContext[csiEphemeralPodName]
		log.Tracef("Processing request for ephemeral volume %s for pod %s with access type %s",
			request.VolumeId, podName, volAccessType.String())

		// For ephemeral volume, targetPath's parent directory will be used as 'stagingTargetPath'
		// The device info file will be placed in this directory.
		stagingTargetPath := filepath.Dir(request.TargetPath)

		// Construct ephemeral volume name from the given volume handle and podName
		volumeName := getEphemeralVolName(
			podName,          // POD Name
			request.VolumeId, // Ephemeral Volume Handle
		)
		err := driver.nodePublishEphemeralVolume(
			request.VolumeId, // Ephemeral CSI Volume Handle
			volumeName,
			stagingTargetPath,
			request.TargetPath,
			request.VolumeCapability,
			request.Secrets,
			request.Readonly,
			request.PublishContext,
			request.VolumeContext,
		)
		if err != nil {
			return nil, err
		}
		log.Infof("Successfully published the ephemeral volume %s with name %s to the target path %s",
			request.VolumeId, volumeName, request.TargetPath)
		return &csi.NodePublishVolumeResponse{}, nil
	}

	// Node publish
	err = driver.nodePublishVolume(
		request.VolumeId,
		request.StagingTargetPath,
		request.TargetPath,
		request.VolumeCapability,
		request.Secrets,
		request.Readonly,
		request.PublishContext,
		request.VolumeContext,
	)
	if err != nil {
		log.Errorf("Failed to node publish volume %s, err: %s", request.VolumeId, err.Error())
		return nil, err
	}

	log.Infof("Successfully published the volume %s to the target path %s",
		request.VolumeId, request.TargetPath)

	return &csi.NodePublishVolumeResponse{}, nil
}

func (driver *Driver) nodePublishVolume(
	volumeID string,
	stagingTargetPath string,
	targetPath string,
	volumeCapability *csi.VolumeCapability,
	secrets map[string]string,
	readOnly bool,
	publishContext map[string]string,
	volumeContext map[string]string) error {

	log.Tracef(">>>>> nodePublishVolume, volumeID: %s, stagingTargetPath: %s, targetPath: %s",
		volumeID, stagingTargetPath, targetPath)
	defer log.Trace("<<<<< nodePublishVolume")

	// Get Volume
	if _, err := driver.GetVolumeByID(volumeID, secrets); err != nil {
		log.Error("Failed to get volume ", volumeID)
		return status.Error(codes.NotFound, err.Error())
	}

	// Read device info from the staging area
	stagingDev, err := readStagedDeviceInfo(stagingTargetPath)
	if err != nil {
		return status.Error(codes.FailedPrecondition,
			fmt.Sprintf("Staging target path %s not set, err: %s", stagingTargetPath, err.Error()))
	}
	if stagingDev == nil {
		return status.Error(codes.FailedPrecondition,
			fmt.Sprintf("Staging device is not configured at the staging path %s", stagingTargetPath))
	}

	// Check if the volume has already published on the targetPath.
	// If published, then return success, else perform bind-mount operation.
	published, err := driver.isVolumePublished(
		volumeID,
		targetPath,
		volumeCapability,
		publishContext,
		stagingDev,
	)
	if err != nil {
		log.Errorf("Error while validating the published info for volume %s, err: %v",
			volumeID, err.Error())
		return err
	}
	if published {
		log.Infof("The target path %s has already been published for volume %s. Returning here",
			targetPath, volumeID)
		return nil // VOLUME TARGET ALREADY PUBLISHED
	}

	// If Block, then stage the volume for raw block device access
	if publishContext[volumeAccessModeKey] == model.BlockType.String() {
		log.Tracef("Publishing the volume for raw block access (create symlink), devicePath: %s, targetPath: %v",
			stagingDev.Device.AltFullPathName, targetPath)

		// Check if target path symlink to the device already exists
		exists, symlink, _ := util.IsFileSymlink(targetPath)
		if symlink {
			errMsg := fmt.Sprintf("Target path %s already published as symlink to the device %s", targetPath, stagingDev.Device.AltFullPathName)
			log.Error("Error: ", errMsg)
			return status.Error(codes.Internal, errMsg)
		}
		if exists {
			// Remove the target path before creating the symlink
			log.Tracef("Removing the target path %s before creating symlink to the device", targetPath)
			if err := util.FileDelete(targetPath); err != nil {
				return status.Error(codes.Internal,
					fmt.Sprintf("Error removing the target path %s before creating symlink to the device, err: %s",
						targetPath, err.Error()))
			}
		}

		// Note: Bind-mount is not allowed for raw block device as there is no filesystem on it.
		//       So, we create softlink to the device file. TODO: mknode() instead ???
		//       Ex: ln -s /dev/mpathbm <targetPath>
		if err := os.Symlink(stagingDev.Device.AltFullPathName, targetPath); err != nil {
			errMsg := fmt.Sprintf("Failed to create symlink %s to the device path %s, err: %v",
				targetPath, stagingDev.Device.AltFullPathName, err.Error())
			log.Error("Error: ", errMsg)
			return status.Error(codes.Internal, errMsg)
		}
	} else {
		log.Tracef("Publishing the volume for filesystem access, stagedPath: %s, targetPath: %v",
			stagingDev.MountInfo.MountPoint, targetPath)
		// Publish: Bind mount the staged mountpoint on the target path
		if err = driver.chapiDriver.BindMount(stagingDev.MountInfo.MountPoint, targetPath, false); err != nil {
			return status.Error(codes.Internal,
				fmt.Sprintf("Failed to publish volume %s to the target path %s, err: %v",
					volumeID, targetPath, err.Error()))
		}
	}
	return nil
}

// retry the rollback on failure
func (driver *Driver) retryRollbackEphemeralVolume(
	volumeHandle string,
	volumeName string,
	secrets map[string]string,
	stagingTargetPath string,
	targetPath string) error {

	try := 0
	maxTries := 10
	for {
		err := driver.rollbackEphemeralVolume(
			volumeHandle,
			volumeName,
			secrets,
			stagingTargetPath,
			targetPath,
		)
		if err != nil {
			if try < maxTries {
				try++
				log.Tracef("Retry attempt %d unsuccessful. Pending retries %d", try, maxTries-try)
				time.Sleep(time.Duration(try) * time.Second)
				continue
			}
			log.Errorf("Unable to rollback ephemeral volume %s after %d retries", volumeName, maxTries)

			// Destroy the volume
			log.Infof("Attempting to destroy ephemeral volume %s", volumeName)
			delErr := driver.DeleteVolumeByName(volumeName, secrets, true)
			if delErr != nil {
				log.Errorf("Unable to destroy ephemeral volume %s from the backend via CSP, err: %s",
					volumeName, err.Error())
				// Not returning the delete error here
			}
			return err
		}
		return nil
	}
}

func (driver *Driver) rollbackEphemeralVolume(
	volumeHandle string,
	volumeName string,
	secrets map[string]string,
	stagingTargetPath string,
	targetPath string) error {

	log.Tracef(">>>>> rollbackEphemeralVolume, volumeID: %s, stagingTargetPath: %s, targetPath: %s",
		volumeHandle, stagingTargetPath, targetPath)
	defer log.Trace("<<<<< rollbackEphemeralVolume")

	// Node Unpublish node (umount)
	err := driver.nodeUnpublishVolume(targetPath)
	if err != nil {
		log.Errorf("Error node unpublishing the volume %s, err: %s", volumeHandle, err.Error())
		return err
	}
	log.Tracef("Successfully node unpublished volume %s from targetPath %s", volumeHandle, targetPath)

	// Node Unstage (remove device and staging unmount)
	err = driver.nodeUnstageVolume(volumeHandle, stagingTargetPath)
	if err != nil {
		log.Errorf("Error node unstaging the volume %s, err: %s", volumeHandle, err.Error())
		return err
	}
	log.Tracef("Successfully node unstaged volume %s from targetPath %s", volumeHandle, targetPath)

	// Get the volume if exists
	volume, err := driver.GetVolumeByName(volumeName, secrets)
	if err != nil {
		log.Error("err: ", err.Error())
		return err
	}

	// Remove ACL and then destroy volume
	if volume != nil {
		// Get node info
		nodeID, err := driver.nodeGetInfo()
		if err != nil {
			log.Errorf("err: %s", err.Error())
			return err
		}
		// Unpublish controller for the nodeID
		err = driver.controllerUnpublishVolume(volume.ID, nodeID, secrets)
		if err != nil {
			log.Errorf("Error controller unpublishing the volume %s, err: %s", volume.ID, err.Error())
			return err
		}
		log.Tracef("Successfully controller unpublished volume %s from targetPath %s", volumeHandle, targetPath)

		// Destroy volume permanently from the backend
		log.Infof("Destroying the volume %s with id %s", volumeName, volume.ID)
		err = driver.deleteVolume(volume.ID, secrets, true)
		if err != nil {
			log.Errorf("Error destroying the volume %s with ID %s, err: %s",
				volumeName, volume.ID, err.Error())
			return err
		}
		log.Tracef("Successfully destroyed volume %s with id %s from targetPath %s", volumeName, volume.ID, targetPath)
	}
	// Remove ephemeral data file as volume does not exists anymore
	removeDataFile(stagingTargetPath, ephemeralDataFileName)

	// Delete DB entry
	if err := driver.RemoveFromDB(volume.Name); err != nil {
		return err
	}
	return nil
}

func (driver *Driver) getEphemeralVolumeSecret(volumeHandle string, volumeContext map[string]string) (map[string]string, *Secret, error) {
	log.Tracef(">>>>> getEphemeralVolumeSecret, volumeHandle: %s, volumeContext: %v", volumeHandle, volumeContext)
	defer log.Trace("<<<<< getEphemeralVolumeSecret")

	var secretRef *Secret
	// Get the secret reference from volume context if specified
	if volumeContext[secretNameKey] != "" && volumeContext[secretNamespaceKey] != "" {
		log.Tracef("Extract the secret reference from volume context for volume %s", volumeHandle)
		secretRef = &Secret{
			Name:      volumeContext[secretNameKey],
			Namespace: volumeContext[secretNamespaceKey],
		}
	} else {
		log.Tracef("Fetch the secret reference from POD for volume %s", volumeHandle)
		// POD name and namespace
		podName := volumeContext[csiEphemeralPodName]
		podNamespace := volumeContext[csiEphemeralPodNamespace]

		volSecretName, err := driver.flavor.GetEphemeralVolumeSecretFromPod(volumeHandle, podName, podNamespace)
		if err != nil {
			return nil, nil, status.Error(codes.InvalidArgument,
				fmt.Sprintf("Failed to fetch secret for ephemeral volume %s from pod %s/%s, %s",
					volumeHandle, podName, podNamespace, err.Error()))
		}
		secretRef = &Secret{
			Name:      volSecretName,
			Namespace: podNamespace,
		}
	}
	secrets, err := driver.flavor.GetCredentialsFromSecret(secretRef.Name, secretRef.Namespace)
	if err != nil {
		log.Errorf("Failed to fetch credentials from secret %s/%s for ephemeral volume %s, %s",
			secretRef.Name, secretRef.Namespace, volumeHandle, err.Error())
		return nil, nil, err
	}
	return secrets, secretRef, nil
}

func (driver *Driver) getEncryptedVolumeSecret(volumeHandle string, secretName, secretNamespace string) (map[string]string, *Secret, error) {
	log.Tracef(">>>>> getEncryptedVolumeSecret, volumeHandle: %s, secretName: %s, secretNamespace: %s", volumeHandle, secretName, secretNamespace)
	defer log.Trace("<<<<< getEncryptedVolumeSecret")

	var secretRef *Secret
	// Get the secret reference from volume context if specified
	if secretName != "" && secretNamespace != "" {
		log.Tracef("Extract the secret reference from volume context for volume %s", volumeHandle)
		secretRef = &Secret{
			Name:      secretName,
			Namespace: secretNamespace,
		}
		secrets, err := driver.flavor.GetCredentialsFromSecret(secretRef.Name, secretRef.Namespace)
		if err != nil {
			log.Errorf("Failed to fetch credentials from secret %s/%s for encrypted volume %s, %s",
				secretRef.Name, secretRef.Namespace, volumeHandle, err.Error())
			return nil, nil, err
		}
		return secrets, secretRef, nil
	}
	return nil, nil, nil
}

func (driver *Driver) nodePublishEphemeralVolume(
	volumeHandle string,
	volumeName string,
	stagingTargetPath string,
	targetPath string,
	volumeCapability *csi.VolumeCapability,
	secrets map[string]string,
	readOnly bool,
	publishContext map[string]string,
	volumeContext map[string]string) error {

	log.Tracef(">>>>> nodePublishEphemeralVolume, volumeHandle: %s, targetPath: %s, volumeCapability: %v, readOnly: %v, volumeContext: %v, publishContext: %v",
		volumeHandle, targetPath, volumeCapability, readOnly, volumeContext, publishContext)
	defer log.Trace("<<<<< nodePublishEphemeralVolume")

	// serialize inline ephemeral volume NodePublish() requests
	ephemeralPublishLock.Lock()
	defer ephemeralPublishLock.Unlock()

	podUID := volumeContext[csiEphemeralPodUID]
	// POD UID must be provided in the request
	if podUID == "" {
		log.Errorf("Missing POD uid in the volume context for volume %s", volumeName)
		return status.Error(codes.InvalidArgument,
			fmt.Sprintf("NodePublish of ephemeral volume %s failed due to missing POD uid in the request", volumeHandle))
	}

	// Get Secret
	secrets, secretRef, err := driver.getEphemeralVolumeSecret(volumeHandle, volumeContext)
	if err != nil {
		return status.Error(codes.InvalidArgument,
			fmt.Sprintf("Failed to node publish ephemeral volume %s, %s", volumeHandle, err.Error()))
	}

	// Create and Publish inline ephemeral volume
	log.Infof("Provisioning ephemeral volume %s with name %s for pod %s", volumeHandle, volumeName, podUID)
	err = driver.createPublishEphemeralVolume(
		volumeHandle,
		volumeName,
		stagingTargetPath,
		targetPath,
		volumeCapability,
		secrets,
		secretRef,
		readOnly,
		publishContext,
		volumeContext,
	)
	if err != nil {
		log.Errorf("Failed to node publish ephemeral volume %s, attempting to rollback, err: %s", volumeName, err.Error())
		if status.Code(err) == codes.AlreadyExists {
			log.Errorf("Failed to rollback ephemeral volume %s, err: %s", volumeName, err.Error())
			return err
		}
		// Attempt rollback
		rbErr := driver.retryRollbackEphemeralVolume(
			volumeHandle,
			volumeName,
			secrets,
			stagingTargetPath,
			targetPath,
		)
		if rbErr != nil {
			log.Errorf("Failed to rollback ephemeral volume %s, err: %s", volumeName, rbErr.Error())
			// Returning both original error + rollback error
			return status.Error(codes.Internal,
				fmt.Sprintf("%s, %s", err.Error(), rbErr.Error()))
		}
		log.Infof("Rollback successful for ephemeral volume %s", volumeName)
		return err
	}
	return nil
}

func (driver *Driver) createPublishEphemeralVolume(
	volumeHandle string,
	volumeName string,
	stagingTargetPath string,
	targetPath string,
	volumeCapability *csi.VolumeCapability,
	secrets map[string]string,
	secretRef *Secret,
	readOnly bool,
	publishContext map[string]string,
	volumeContext map[string]string) error {

	log.Tracef(">>>>> createPublishEphemeralVolume, volumeName: %s, stagingTargetPath: %s, targetPath: %s",
		volumeName, stagingTargetPath, targetPath)
	defer log.Trace("<<<<< createPublishEphemeralVolume")

	// Do the following for ephemeral inline volume:
	// 		1) Create new volume using volume context parameters
	// 		2) Controller publish volume (Add ACL)
	// 		3) Stage volume on the node
	//			-	Create device
	//			- 	Mount to the target path using mount options and read-only flag)
	//			-	Persist the staged device info within the POD directory path (targetPath's parent directory).
	//		4) Publish volume on the node (Validates if device is mounted on the targetPath)

	// Create new inline volume
	volume, err := driver.createEphemeralVolume(
		volumeHandle,
		volumeName,
		stagingTargetPath,
		volumeCapability,
		secrets,
		secretRef,
		volumeContext,
	)
	if err != nil {
		log.Errorf("Failed to provision ephemeral volume %s with name %s, %s", volumeHandle, volumeName, err.Error())
		return err
	}

	// Get Node Info
	var nodeID string
	nodeID, err = driver.nodeGetInfo()
	if err != nil {
		log.Tracef("Failed to get node info, err: %s", err.Error())
		return status.Error(codes.Internal,
			fmt.Sprintf("Failed to node publish ephemeral volume %s with id %s, err: %s",
				volumeName, volume.ID, err.Error()))
	}

	// Controller publish volume by adding ACL
	publishContext, err = driver.controllerPublishVolume(
		volume.ID,
		nodeID,
		secrets,
		volumeCapability,
		readOnly,
		volumeContext,
	)
	if err != nil {
		log.Errorf("Error controller publishing volume %s (id: %s), err: %s",
			volumeName, volume.ID, err.Error())
		return err
	}
	log.Infof("Successfully controller published ephemeral volume %s (id: %s) with publishContext %+v",
		volumeName, volume.ID, publishContext)

	// Node stage volume (Publish to Node)
	err = driver.nodeStageVolume(
		volume.ID,
		stagingTargetPath,
		targetPath, // Mountpoint
		volumeCapability,
		secrets,
		publishContext,
		volumeContext,
	)
	if err != nil {
		log.Errorf("Failed to node stage volume %s (id: %s), err: %s",
			volumeName, volume.ID, err.Error())
		return err
	}
	log.Infof("Successfully node staged ephemeral volume %s (id: %s) on stagingTargetPath %s",
		volumeName, volume.ID, stagingTargetPath)

	// Node publish volume. This will ensure that the ephemeral volume is published to the node.
	err = driver.nodePublishVolume(
		volume.ID,
		stagingTargetPath,
		targetPath,
		volumeCapability,
		secrets,
		readOnly,
		publishContext,
		volumeContext,
	)
	if err != nil {
		log.Errorf("Failed to node publish volume %s (id: %s), err: %s",
			volumeName, volume.ID, err.Error())
		return err
	}
	log.Infof("Successfully node published ephemeral volume %s (id: %s) on targetPath %s",
		volumeName, volume.ID, targetPath)
	return nil
}

// isVolumePublished returns true if the volume is already published, else returns false
func (driver *Driver) isVolumePublished(
	volumeID string,
	targetPath string,
	volumeCapability *csi.VolumeCapability,
	publishContext map[string]string,
	stagingDev *StagingDevice) (bool, error) {

	log.Tracef(">>>>> isVolumePublished, volumeID: %s, targetPath: %s, volumeCapability: %v, publishContext: %v, stagingDev: %+v",
		volumeID, targetPath, volumeCapability, publishContext, stagingDev)
	defer log.Trace("<<<<< isVolumePublished")

	// Check for volume ID match with the staged device info
	if stagingDev.VolumeID != volumeID {
		return false, nil // Not published yet as volume id mismatch
	}
	if stagingDev.Device == nil {
		return false, nil // Not published yet as device info not found
	}

	// If Block, then check if the target path exists on the node
	if stagingDev.VolumeAccessMode == model.BlockType {
		// Check if the device already published (softlink) to the target path
		log.Tracef("Checking if the device %s already published to the target path %s",
			stagingDev.Device.AltFullPathName, targetPath)
		// Check if path exists
		exists, _, _ := util.FileExists(targetPath)
		if !exists {
			log.Tracef("Target path %s does not exist on the node", targetPath)
			return false, nil // Not published yet as targetPath does not exists
		}

		// Check if target path is the symlink to the device
		_, symlink, _ := util.IsFileSymlink(targetPath)
		if !symlink {
			log.Tracef("Target path %s is not symlink to the device %s", targetPath, stagingDev.Device.AltFullPathName)
			return false, nil // Not published yet as symlink does not exists
		}

		log.Tracef("Target path %s exists on the node", targetPath)
		return true, nil // Published
	}

	// Else Mount:
	// Check if the volume already published (bind-mounted) to the target path
	log.Tracef("Checking if the volume %s already bind-mounted to the target path %s",
		volumeID, targetPath)
	mounted, err := driver.isMounted(stagingDev.Device, targetPath)
	if err != nil {
		log.Errorf("Error while checking if device %s is bind-mounted to target path %s, Err: %s",
			stagingDev.Device.AltFullPathName, targetPath, err.Error())
		return false, err
	}
	if !mounted {
		log.Tracef("Mountpoint %s is not bind-mounted yet", targetPath)
		return false, nil // Not published yet as bind-mount path does not exist
	}

	// If mount access type, then validate the requested mount details with the staged device details
	if stagingDev.MountInfo != nil {
		// Get mount info
		mountInfo := getMountInfo(volumeID, volumeCapability, publishContext, targetPath)

		// Check if reqMountOptions are compatible with staged device's mount options
		log.Tracef("Checking for mount options compatibility: staged options: %v, reqMountOptions: %v",
			stagingDev.MountInfo.MountOptions, mountInfo.MountOptions)
		if !stringformat.StringsLookup(stagingDev.MountInfo.MountOptions, mountInfo.MountOptions) {
			// This means staging has not mounted the device with appropriate mount options for the PVC
			log.Errorf("Mount flags %v are not compatible with the staged mount options %v",
				mountInfo.MountOptions, stagingDev.MountInfo.MountOptions)
			return false, status.Error(codes.AlreadyExists,
				fmt.Sprintf("Volume %s has already been published at the specified staging target_path %s but is incompatible with the specified volume_capability and readonly flag",
					volumeID, targetPath))
		}
		// TODO: Check for fsOpts compatibility
	}
	return true, nil // Published
}

// If not exists, create a new volume.
// If already exists, then it must match with the ephemeral data file contents. If mismatch, then force recreate.
func (driver *Driver) createEphemeralVolume(
	volumeHandle string,
	volumeName string,
	stagingTargetPath string,
	volumeCapability *csi.VolumeCapability,
	secrets map[string]string,
	secretRef *Secret,
	volumeContext map[string]string) (*model.Volume, error) {

	log.Tracef(">>>>> createEphemeralVolume, volumeName: %s, stagingTargetPath: %s", volumeName, stagingTargetPath)
	defer log.Trace("<<<<< createEphemeralVolume")

	// Create DB entry
	dbKey := volumeName
	if err := driver.AddToDB(dbKey, Pending); err != nil {
		return nil, status.Error(codes.Internal, err.Error())
	}
	defer driver.RemoveFromDBIfPending(dbKey)

	// Volume size (Default value will be used if 'sizeInGiB' parameter is unspecified)
	sizeInBytes := defaultVolumeSize

	// Get the volume size from the volume context if specified
	sizeStr := volumeContext[sizeKey]
	if sizeStr != "" {
		volSize := resource.MustParse(sizeStr)
		sizeInBytes = volSize.Value()
		log.Infof("Ephemeral volume %s requested with size %s (%v)", volumeName, sizeStr, sizeInBytes)
	}

	// Construct volume capabitilities to pass to createVolume()
	volCapabilities := []*csi.VolumeCapability{
		volumeCapability,
	}

	// POD information
	podData := &POD{
		UID:       volumeContext[csiEphemeralPodUID],
		Name:      volumeContext[csiEphemeralPodName],
		Namespace: volumeContext[csiEphemeralPodNamespace],
	}

	// Check if the volume with same name already exists
	existingVolume, err := driver.GetVolumeByName(volumeName, secrets)
	if err != nil {
		log.Errorf("Error while trying to check if ephemeral volume %s already exists, err: %s", volumeName, err.Error())
		return nil, status.Error(codes.Internal,
			fmt.Sprintf("NodePublish of ephemeral volume %s failed, %s", volumeName, err.Error()))
	}
	if existingVolume != nil {
		// If volume already exists, then match the ephemeral data from the staging path
		ephemeralData, err := loadEphemeralData(stagingTargetPath, ephemeralDataFileName)
		if err != nil {
			return nil, status.Error(codes.Internal,
				fmt.Sprintf("Failed to load ephemeral data from staging path %s/%s for volume %s, %s",
					stagingTargetPath, ephemeralDataFileName, volumeHandle, err.Error()))
		}
		if ephemeralData != nil {
			// Check if the ephemeralData matches with the requested volumeHandle
			if ephemeralData.VolumeHandle == volumeHandle && ephemeralData.PodData.UID == podData.UID {
				log.Infof("Volume %s already provisioned and the ephemeral data file exists, returning here", volumeName)
				return existingVolume, nil // Already created and ephemeral data file is updated.
			}
		}
		// Force destroy the pre-existing volume and continue to re-create new volume.
		log.Infof("Volume with name %s already exists without ephemeral data file, attempting to force destroy", volumeName)
		err = driver.deleteVolume(existingVolume.ID, secrets, true)
		if err != nil {
			return nil, status.Error(codes.AlreadyExists,
				fmt.Sprintf("Failed to provision ephemeral volume %s, unable to destroy pre-existing volume with id %s, %s",
					volumeName, existingVolume.ID, err.Error()))
		}
		log.Infof("Successfully destroyed the pre-existing ephemeral volume %s with id %s", volumeName, existingVolume.ID)
	}

	// Create a new volume
	csiVolume, err := driver.createVolume(
		volumeName,
		sizeInBytes,
		volCapabilities,
		secrets,
		nil, /* No Volume Source */
		volumeContext,
	)
	if err != nil {
		log.Errorf("Failed to create ephemeral volume %s with size %d, err: %s", volumeName, sizeInBytes, err.Error())
		return nil, status.Error(codes.AlreadyExists,
			fmt.Sprintf("Failed to create ephemeral volume %s with size %d, err: %s", volumeName, sizeInBytes, err.Error()))
	}
	log.Infof("Successfully created ephemeral volume %s with id %s and size %d", volumeName, csiVolume.VolumeId, sizeInBytes)

	// Store ephemeral data for the newly created volume in the staging path
	ephemeralData := Ephemeral{
		VolumeHandle: volumeHandle,
		VolumeID:     csiVolume.VolumeId,
		PodData:      podData,
		SecretRef:    secretRef,
	}

	// persist ephemeral data
	if err := writeData(stagingTargetPath, ephemeralDataFileName, ephemeralData); err != nil {
		return nil, status.Error(codes.Internal,
			fmt.Sprintf("failed to save ephemeral data: %v", err.Error()))
	}
	log.Tracef("Ephemeral data file [%s/%s] created successfully", stagingTargetPath, ephemeralDataFileName)

	// Get Volume using secrets
	volume, err := driver.GetVolumeByID(csiVolume.VolumeId, secrets)
	if err != nil {
		log.Errorf("Failed to get volume %s with id %s, err: %s", volumeName, csiVolume.VolumeId, err.Error())
		return nil, err
	}
	// Update DB entry
	if err := driver.UpdateDB(dbKey, volume); err != nil {
		return nil, status.Error(codes.Internal, err.Error())
	}
	return volume, nil
}

// NodeUnpublishVolume ...
//
// A Node Plugin MUST implement this RPC call. This RPC is a reverse operation of NodePublishVolume. This RPC MUST undo the work by the
// corresponding NodePublishVolume. This RPC SHALL be called by the CO at least once for each target_path that was successfully setup via
// NodePublishVolume. If the corresponding Controller Plugin has PUBLISH_UNPUBLISH_VOLUME controller capability, the CO SHOULD issue all
// NodeUnpublishVolume (as specified above) before calling ControllerUnpublishVolume for the given node and the given volume. The Plugin
// SHALL assume that this RPC will be executed on the node where the volume is being used.
//
// This RPC is typically called by the CO when the workload using the volume is being moved to a different node, or all the workload using
// the volume on a node has finished.
//
// This operation MUST be idempotent. If this RPC failed, or the CO does not know if it failed or not, it can choose to call NodeUnpublishVolume
// again.
func (driver *Driver) NodeUnpublishVolume(ctx context.Context, request *csi.NodeUnpublishVolumeRequest) (*csi.NodeUnpublishVolumeResponse, error) {
	log.Tracef(">>>>> NodeUnpublishVolume, VolumeId: %s, TargetPath: %s", request.VolumeId, request.TargetPath)
	defer log.Tracef("<<<<< NodeUnpublishVolume, VolumeId: %s, TargetPath: %s", request.VolumeId, request.TargetPath)

	if request.VolumeId == "" {
		return nil, status.Error(codes.InvalidArgument, "Invalid volume ID specified for NodeUnpublishVolume")
	}

	if request.TargetPath == "" {
		return nil, status.Error(codes.InvalidArgument, "Invalid target path specified for NodeUnpublishVolume")
	}

	// Check for duplicate request. If yes, then return ABORTED
	key := fmt.Sprintf("%s:%s:%s", "NodeUnpublishVolume", request.VolumeId, request.TargetPath)
	if err := driver.HandleDuplicateRequest(key); err != nil {
		return nil, err // ABORTED
	}
	defer driver.ClearRequest(key)

	// Check if path exists
	exists, _, _ := util.FileExists(request.TargetPath)
	if exists {
		ephemeral, err := driver.isEphemeralTargetPath(request.TargetPath)
		if err != nil {
			return nil, err
		}
		if ephemeral {
			if err := driver.nodeUnpublishEphemeralVolume(request.VolumeId, request.TargetPath); err != nil {
				log.Errorf("Failed to node unpublish ephemeral volume %s, err: %s", request.VolumeId, err.Error())
				return nil, err
			}
		} else {
			if err := driver.nodeUnpublishVolume(request.TargetPath); err != nil {
				log.Errorf("Failed to node unpublish volume %s, err: %s", request.VolumeId, err.Error())
				return nil, err
			}
		}
	}
	log.Infof("Successfully node unpublished volume %s from targetPath %s", request.VolumeId, request.TargetPath)
	return &csi.NodeUnpublishVolumeResponse{}, nil
}

// Return true, if device file exists in the targetPath's parent directory, else returns false
func (driver *Driver) isEphemeralTargetPath(targetPath string) (bool, error) {
	// Check if the volume is ephemeral (If device file exists in the target path's parent directory).
	// 1) Extract the parent directory path from targetPath (Staged device file directory)
	// 2) Check if the device file 'deviceInfo.json' exists in the directory.
	devFileDir := filepath.Dir(targetPath)
	devFilePath := path.Join(devFileDir, deviceInfoFileName)
	exists, _, err := util.FileExists(devFilePath)
	if err != nil {
		return false, fmt.Errorf("Failed to check if device info file %s exists, %v", devFilePath, err.Error())
	}
	if exists {
		// Ephemeral volume
		log.Tracef("Found [%s]. This is ephemeral target path", devFilePath)
		return true, nil
	}

	// Another way to check if it is ephemeral.
	// Check if 'ephemeral_data.json' exists
	ephemeralDataFilePath := path.Join(devFileDir, ephemeralDataFileName)
	exists, _, err = util.FileExists(ephemeralDataFilePath)
	if err != nil {
		return false, fmt.Errorf("Failed to check if ephemeral data file %s exists, %v", devFilePath, err.Error())
	}
	if exists {
		// Ephemeral volume
		log.Tracef("Found [%s]. This is ephemeral target path", ephemeralDataFilePath)
		return true, nil
	}

	// Another way to check if it is ephemeral.
	// Check if 'vol_data.json' contains ["driverMode" : "ephemeral"]
	volData, err := loadVolumeData(devFileDir, volDataFileName)
	if err != nil {
		return false, err
	}
	if volData[driverModeKey] == ephemeralVolumeMode || volData[volumeLifecycleModeKey] == ephemeralVolumeMode {
		// Ephemeral volume
		log.Tracef("Found driverMode or volumeLifecycleMode as 'ephemeral' in [%s]. This is ephemeral target path", volDataFileName)
		return true, nil
	}

	return false, nil
}

func (driver *Driver) nodeUnpublishVolume(targetPath string) error {
	log.Tracef(">>>>> nodeUnpublishVolume, targetPath: %s", targetPath)
	defer log.Trace("<<<<< nodeUnpublishVolume")

	// Block volume: Check for symlink and remove it
	_, symlink, _ := util.IsFileSymlink(targetPath)
	if symlink {
		// Remove the symlink
		log.Tracef("Removing the symlink from target path %s", targetPath)
		if err := util.FileDelete(targetPath); err != nil {
			return status.Error(codes.Internal,
				fmt.Sprintf("Error removing the symlink target path %s, err: %s",
					targetPath, err.Error()))
		}
		return nil
	}

	// Else Mount volume: Unmount the filesystem
	log.Trace("Unmounting filesystem from target path " + targetPath)
	err := driver.chapiDriver.BindUnmount(targetPath)
	if err != nil {
		return status.Error(codes.Internal,
			fmt.Sprintf("Error unmounting target path %s, err: %s", targetPath, err.Error()))
	}
	return nil
}

func (driver *Driver) nodeUnpublishEphemeralVolume(volumeHandle string, targetPath string) error {
	log.Tracef(">>>>> nodeUnpublishEphemeralVolume, volumeHandle: %s, targetPath: %s", volumeHandle, targetPath)
	defer log.Trace("<<<<< nodeUnpublishEphemeralVolume")

	// serialize ephemeral NodeUnpublish() requests
	ephemeralUnpublishLock.Lock()
	defer ephemeralUnpublishLock.Unlock()

	// For ephemeral inline volume, we do the following in-order:
	// 1) Node unpublish (unmount)
	// 2) Node unstage (Remove device and staging device info)
	// 3) Controller unpublish (Remove ACL)
	// 4) Destroy volume

	// 1) Node Unpublish volume (unmount)
	if err := driver.nodeUnpublishVolume(targetPath); err != nil {
		log.Errorf("err: %s", err.Error())
		return err
	}
	log.Infof("Node unpublished ephemeral volume %s from targetPath %s", volumeHandle, targetPath)

	// For ephemeral volume, targetPath's parent directory will be used as 'stagingTargetPath'
	// The device info file is available in this directory.
	stagingTargetPath := filepath.Dir(targetPath)

	// 2) Node Unstage volume (remove device, staging unmount and delete device file)
	if err := driver.nodeUnstageVolume(volumeHandle, stagingTargetPath); err != nil {
		log.Errorf("Error node unstaging the ephemeral volume %s, err: %s", volumeHandle, err.Error())
		return err
	}
	log.Infof("Unstaged the ephemeral volume %s from stagingTargetPath %s",
		volumeHandle, stagingTargetPath)

	// Fetch the volume from the backend using data from ephemeral_data.json file

	// Load Ephemeral data
	ephemeralData, err := loadEphemeralData(stagingTargetPath, ephemeralDataFileName)
	if err != nil {
		log.Errorf("Failed to load ephemeral data from %s, %s", ephemeralDataFileName, err.Error())
		return status.Error(codes.Internal, err.Error())
	}
	if ephemeralData == nil {
		log.Infof("Ephemeral data not found for volume %s, return success", volumeHandle)
		return nil
	}

	// Fetch volume from backend
	// Fetch credentials from secret reference
	log.Tracef("Fetching credentials from ephemeral data %v", ephemeralData)
	if ephemeralData.SecretRef == nil {
		return status.Error(codes.Internal,
			fmt.Sprintf("Missing Secret reference in the ephemeral data %v. Unable to fetch credentials for ephemeral volume %s with ID %s",
				ephemeralData, ephemeralData.VolumeHandle, ephemeralData.VolumeID))
	}
	secrets, err := driver.flavor.GetCredentialsFromSecret(ephemeralData.SecretRef.Name, ephemeralData.SecretRef.Namespace)
	if err != nil {
		log.Error("err: ", err.Error())
		return status.Error(codes.Unavailable,
			fmt.Sprintf("Failed to fetch credentials from secret %s/%s for ephemeral volume %s, err: %s",
				ephemeralData.SecretRef.Name, ephemeralData.SecretRef.Namespace, ephemeralData.VolumeHandle, err.Error()))
	}
	// Get storage provider using secrets
	storageProvider, err := driver.GetStorageProvider(secrets)
	if err != nil {
		log.Error("err: ", err.Error())
		return status.Error(codes.Unavailable,
			fmt.Sprintf("Failed to get storage provider from secrets for volume %s with id %s, err: %s",
				ephemeralData.VolumeHandle, ephemeralData.VolumeID, err.Error()))
	}
	// Fetch the volume from the backend using volume ID
	volume, err := storageProvider.GetVolume(ephemeralData.VolumeID)
	if err != nil {
		log.Error("err: ", err.Error())
		return status.Error(codes.Internal,
			fmt.Sprintf("Error while retrieving ephemeral volume %s with id %s from the backend, err: %s",
				ephemeralData.VolumeHandle, ephemeralData.VolumeID, err.Error()))
	}
	if volume == nil {
		// If volume is not found, then return success and skip both ControllerUnpublish() and DeleteVolume()
		log.Infof("Ephemeral volume %s with ID %s not found on the backend, return success",
			ephemeralData.VolumeHandle, ephemeralData.VolumeID)
		// Remove ephemeral data file as volume does not exists anymore
		removeDataFile(stagingTargetPath, ephemeralDataFileName)
		return nil
	}

	// 3) Controller Unpublish Volume
	// Get Node Info
	nodeID, err := driver.nodeGetInfo()
	if err != nil {
		log.Tracef("Failed to get node info, err: %s", err.Error())
		return status.Error(codes.Internal,
			fmt.Sprintf("Failed to node unpublish ephemeral volume %s, err: %s",
				volumeHandle, err.Error()))
	}
	// Controller Unpublish
	if err := driver.controllerUnpublishVolume(volume.ID, nodeID, secrets); err != nil {
		log.Error("err: ", err.Error())
		return err
	}
	log.Infof("Controller unpublished the ephemeral volume %s with ID %s from nodeID %s",
		volumeHandle, volume.ID, nodeID)

	// 4) Delete Volume
	// Destroy the volume from the backend.
	log.Tracef("Destroying ephemeral volume %s with ID %s", volumeHandle, volume.ID)
	err = storageProvider.DeleteVolume(volume.ID, true /* Force Destroy */)
	if err != nil {
		log.Error("err: ", err.Error())
		return status.Error(codes.Internal,
			fmt.Sprintf(" %s with ID %s from the backend, err: %s",
				volumeHandle, volume.ID, err.Error()))
	}
	log.Infof("Destroyed the ephemeral volume %s with ID %s", volumeHandle, volume.ID)

	// Remove ephemeral data file as volume does not exists anymore
	removeDataFile(stagingTargetPath, ephemeralDataFileName)

	// Delete DB entry
	if err := driver.RemoveFromDB(volume.Name); err != nil {
		return err
	}

	log.Infof("Successfully node unpublished the ephemeral volume %s from targetPath %s", volumeHandle, targetPath)
	return nil
}

// NodeGetVolumeStats ...
//
// A Node plugin MUST implement this RPC call if it has GET_VOLUME_STATS node capability. NodeGetVolumeStats RPC call returns the volume
// capacity statistics available for the volume.
//
// If the volume is being used in BlockVolume mode then used and available MAY be omitted from usage field of NodeGetVolumeStatsResponse.
// Similarly, inode information MAY be omitted from NodeGetVolumeStatsResponse when unavailable.
// nolint: dupl
func (driver *Driver) NodeGetVolumeStats(ctx context.Context, in *csi.NodeGetVolumeStatsRequest) (*csi.NodeGetVolumeStatsResponse, error) {
	log.Trace(">>>>> NodeGetVolumeStats")
	defer log.Trace("<<<<< NodeGetVolumeStats")

	if len(in.VolumeId) == 0 {
		return nil, status.Error(codes.InvalidArgument, "NodeGetVolumeStats volume ID was empty")
	}
	if len(in.VolumePath) == 0 {
		return nil, status.Error(codes.InvalidArgument, "NodeGetVolumeStats volume path was empty")
	}

	volumeID := in.GetVolumeId()
	if volumeID == "" {
		return nil, status.Errorf(codes.InvalidArgument, "NodeGetVolumeStats volume ID not found")
	}

	volumePath := in.GetVolumePath()
	if volumePath == "" {
		return nil, status.Errorf(codes.InvalidArgument, "volume path is empty")
	}

	_, err := os.Lstat(in.VolumePath)
	if err != nil {
		if os.IsNotExist(err) {
			return nil, status.Errorf(codes.NotFound, "path %s does not exist", in.VolumePath)
		}
		return nil, status.Errorf(codes.Internal, "unknown error when stat on %s: %v", in.VolumePath, err)
	}

	isBlock, err := driver.chapiDriver.IsBlockDevice(in.VolumePath)
	if err != nil {
		return nil, status.Errorf(codes.Internal, "failed to determine whether %s is block device: %v", in.VolumePath, err)
	}

	// if block device
	if isBlock {
		bcap, err := driver.chapiDriver.GetBlockSizeBytes(in.VolumePath)
		if err != nil {
			return nil, status.Errorf(codes.Internal, "failed to get block capacity on path %s: %v", in.VolumePath, err)
		}
		return &csi.NodeGetVolumeStatsResponse{
			Usage: []*csi.VolumeUsage{
				{
					Unit:  csi.VolumeUsage_BYTES,
					Total: bcap,
				},
			},
		}, nil
	}

	// if it is filesystem backed device
	metricsProvider := volume.NewMetricsStatFS(in.VolumePath)

	metrics, err := metricsProvider.GetMetrics()
	if err != nil {
		return nil, status.Errorf(codes.Internal, "failed to get fs info on path %s: %v", in.VolumePath, err)
	}

	return &csi.NodeGetVolumeStatsResponse{
		Usage: []*csi.VolumeUsage{
			{
				Unit:      csi.VolumeUsage_BYTES,
				Available: metrics.Available.AsDec().UnscaledBig().Int64(),
				Total:     metrics.Capacity.AsDec().UnscaledBig().Int64(),
				Used:      metrics.Used.AsDec().UnscaledBig().Int64(),
			},
			{
				Unit:      csi.VolumeUsage_INODES,
				Available: metrics.InodesFree.AsDec().UnscaledBig().Int64(),
				Total:     metrics.Inodes.AsDec().UnscaledBig().Int64(),
				Used:      metrics.InodesUsed.AsDec().UnscaledBig().Int64(),
			},
		},
	}, nil
}

// NodeExpandVolume ...
//
// A Node Plugin MUST implement this RPC call if it has EXPAND_VOLUME node capability. This RPC call allows CO to expand volume on a node.
//
// NodeExpandVolume ONLY supports expansion of already node-published or node-staged volumes on the given volume_path.
//
// If plugin has STAGE_UNSTAGE_VOLUME node capability then:
//   - NodeExpandVolume MUST be called after successful NodeStageVolume.
//   - NodeExpandVolume MAY be called before or after NodePublishVolume.
//
// Otherwise NodeExpandVolume MUST be called after successful NodePublishVolume.
// Handles both filesystem type device and raw block device
// TODO assuming expand to underlying device size irrespective of provided capacity range. Need to add support of FS resize to fixed capacity eventhough underlying device is much bigger.
// nolint: dupl
func (driver *Driver) NodeExpandVolume(ctx context.Context, request *csi.NodeExpandVolumeRequest) (*csi.NodeExpandVolumeResponse, error) {
	log.Trace(">>>>> NodeExpandVolume for volume path", request.GetVolumePath())
	defer log.Trace("<<<<< NodeExpandVolume")

	if request.GetVolumeId() == "" {
		return nil, status.Error(codes.InvalidArgument, "Volume ID must be provided for NodeExpandVolume")
	}

	if request.GetVolumePath() == "" {
		return nil, status.Error(codes.InvalidArgument, "Volume path must be provided for NodeExpandVolume")
	}

	// Check for duplicate request. If yes, then return ABORTED
	key := fmt.Sprintf("%s:%s:%s", "NodeExpandVolume", request.VolumeId, request.VolumePath)
	if err := driver.HandleDuplicateRequest(key); err != nil {
		return nil, err // ABORTED
	}
	defer driver.ClearRequest(key)

	accessType := model.MountType

	// VolumeCapability is only available from CSI spec v1.2
	if request.GetVolumeCapability() != nil {
		switch request.GetVolumeCapability().GetAccessType().(type) {
		case *csi.VolumeCapability_Block:
			accessType = model.BlockType
		}
	} else if strings.HasPrefix(request.GetVolumePath(), "/dev/") {
		// for raw block device volume-path is device path: i.e /dev/dm-1
		accessType = model.BlockType
	}

	var expandErr error
	targetPath := ""
	if accessType == model.BlockType {
		// for raw block device volume-path is device path: i.e /dev/dm-1
		targetPath = request.GetVolumePath()
		// Expand device to underlying volume size
		log.Infof("About to expand device %s with access type block to underlying volume size",
			request.VolumePath)
		expandErr = driver.chapiDriver.ExpandDevice(targetPath, model.BlockType)
	} else {
		// figure out if volumePath is actually a staging path
		stagedDevice, err := readStagedDeviceInfo(request.GetVolumePath())
		if err != nil {
			// See if the "staging_target_path contains the deviceInfo.json
			// This behaviour is peculiar to only k8s 1.19
			stagedDevice, err = readStagedDeviceInfo(request.GetStagingTargetPath())
			if err != nil {
				return nil, status.Error(codes.InvalidArgument, fmt.Sprintf("Cannot get staging device info from volume path %s, staged location %s, Error : %s", request.GetVolumePath(), request.GetStagingTargetPath(), err.Error()))
			}
		}
		if stagedDevice == nil || stagedDevice.Device == nil {
			return nil, status.Error(codes.Internal,
				fmt.Sprintf("Invalid staging device info found in the path %s. Staging device cannot be nil",
					request.GetVolumePath()))
		}
		if stagedDevice.MountInfo == nil {
			return nil, status.Error(codes.Internal,
				fmt.Sprintf("Missing mount info in the staging device %v. Mount info cannot be nil",
					stagedDevice))
		}
		// Mount point
		targetPath = stagedDevice.MountInfo.MountPoint
		// Expand device to underlying volume size
		log.Infof("About to expand device %s with access type mount to underlying volume size",
			request.VolumePath)
		expandErr = driver.chapiDriver.ExpandDevice(targetPath, model.MountType)
	}

	if expandErr != nil {
		return nil, status.Error(codes.Internal,
			fmt.Sprintf("Unable to expand device, %s", expandErr.Error()))
	}
	// no need to report device capacity here
	return &csi.NodeExpandVolumeResponse{}, nil
}

// NodeGetInfo ...
//
// A Node Plugin MUST implement this RPC call if the plugin has PUBLISH_UNPUBLISH_VOLUME controller capability. The Plugin SHALL assume that
// this RPC will be executed on the node where the volume will be used. The CO SHOULD call this RPC for the node at which it wants to place
// the workload. The CO MAY call this RPC more than once for a given node. The SP SHALL NOT expect the CO to call this RPC more than once. The
// result of this call will be used by CO in ControllerPublishVolume.
func (driver *Driver) NodeGetInfo(ctx context.Context, req *csi.NodeGetInfoRequest) (*csi.NodeGetInfoResponse, error) {
	log.Trace(">>>>> NodeGetInfo")
	defer log.Trace("<<<<< NodeGetInfo")

	nodeID, err := driver.nodeGetInfo()
	if err != nil {
		return nil, status.Error(codes.Internal, err.Error())
	}

	// Get max volume per node from environment variable
	nodeMaxVolumesLimit := driver.nodeGetIntEnv(maxVolumesPerNodeKey)

	// Maximum number of volumes that controller can publish to the node.
	// If value is not set or zero CO SHALL decide how many volumes of
	// this type can be published by the controller to the node. The
	// plugin MUST NOT set negative values here.
	// This field is OPTIONAL.
	if nodeMaxVolumesLimit <= 0 {
		nodeMaxVolumesLimit = defaultMaxVolPerNode
	}

	// Enable watcher only once. GetNodeInfo rpc may be called multiple times by external
	// provisioner.
	if !isWatcherEnabled {
		// Create a anonymous wrapper function over nodeGetInfo. This is os event driven
		// fn execution.
		getNodeInfoFunc := func() {
			nodeID, err := driver.nodeGetInfo()
			if err != nil {
				log.Errorf("Failed to update %s nodeInfo. Error: %s", nodeID, err.Error())
			}
			return
		}
		// Register anonymous wrapper function(watcher).
		watcher, _ := util.InitializeWatcher(getNodeInfoFunc)
		// Add list of files /and directories to watch. The list contains
		// iSCSI , FC and CHAP Info and Networking config directories
		list := []string{"/etc/sysconfig/network-scripts/", "/etc/sysconfig/network/", "/etc/iscsi/initiatorname.iscsi", "/etc/networks", "/etc/iscsi/iscsid.conf"}
		watcher.AddWatchList(list)
		// Start event the watcher in a separate thread.
		go watcher.StartWatcher()
		isWatcherEnabled = true
	}
	return &csi.NodeGetInfoResponse{
		NodeId:            nodeID,
		MaxVolumesPerNode: nodeMaxVolumesLimit,
	}, nil
}

// Get cluster node environment variable, convert it to int64
func (driver *Driver) nodeGetIntEnv(envKey string) int64 {
	// Read max_volume_per_node from env
	envVal := os.Getenv(envKey)
	// Check if env variable is set by user
	if envVal == "" {
		return 0
	}
	val, err := strconv.ParseInt(envVal, 10, 64)
	if err != nil {
		log.Warnf("Failed to read cluster node %s setting. Error: %s", envKey, err.Error())
		return 0
	}
	return val
}

// nolint: gocyclo
func (driver *Driver) nodeGetInfo() (string, error) {
	hosts, err := driver.chapiDriver.GetHosts()
	if err != nil {
		return "", errors.New("Failed to get host from chapi driver")
	}
	host := (*hosts)[0]

	hostNameAndDomain, err := driver.chapiDriver.GetHostNameAndDomain()
	if err != nil {
		log.Error("Failed to get host name and domain")
		return "", errors.New("Failed to get host name and domain host")
	}
	log.Infof("Host name reported as %s", hostNameAndDomain[0])

	initiators, err := driver.chapiDriver.GetHostInitiators()
	if err != nil {
		log.Errorf("Failed to get initiators for host %s.  Error: %s", hostNameAndDomain[0], err.Error())
		return "", errors.New("Failed to get initiators for host")
	}

	networks, err := driver.chapiDriver.GetHostNetworks()
	if err != nil {
		log.Errorf("Failed to get networks for host %s.  Error: %s", hostNameAndDomain[0], err.Error())
		return "", errors.New("Failed to get networks for host")
	}

	var iqns []*string
	var wwpns []*string
	var chapUsername string
	var chapPassword string
	for _, initiator := range initiators {
		if initiator.Type == iscsi {
			for i := 0; i < len(initiator.Init); i++ {
				iqns = append(iqns, &initiator.Init[i])
				// we support only single host initiator
				// check if CHAP credentials is set through configMap, ignore iscsid.conf reference
				envChapUser := driver.flavor.GetChapUserFromEnvironment()
				envChapPassword := driver.flavor.GetChapPasswordFromEnvironment()
				if envChapUser != "" && envChapPassword != "" {
					chapUsername = envChapUser
					chapPassword = envChapPassword
				}
			}
		} else {
			for i := 0; i < len(initiator.Init); i++ {
				wwpns = append(wwpns, &initiator.Init[i])
			}
		}
	}

	var cidrNetworks []*string
	for _, network := range networks {
		log.Infof("Processing network named %s with IpV4 CIDR %s", network.Name, network.CidrNetwork)
		if network.CidrNetwork != "" {
			cidrNetwork := network.CidrNetwork
			cidrNetworks = append(cidrNetworks, &cidrNetwork)
		}
	}

	node := &model.Node{
		Name:         hostNameAndDomain[0],
		UUID:         host.UUID,
		Iqns:         iqns,
		Networks:     cidrNetworks,
		Wwpns:        wwpns,
		ChapUser:     chapUsername,
		ChapPassword: chapPassword,
	}

	nodeID, err := driver.flavor.LoadNodeInfo(node)
	if err != nil {
		return "", status.Error(codes.Internal, "Failed to load node info")
	}

	return nodeID, nil

	// NOTE...
	// No secrets are provided to NodeGetInfo.  Therefore, we cannot connect to a CSP here in order to tell it about
	// this node prior to any possible publish request.  We must wait for ControllerPublishVolume to notify the CSP
}

// NodeGetCapabilities ...
//
// A Node Plugin MUST implement this RPC call. This RPC allows the CO to check the supported capabilities of node service provided by the
// Plugin.
// nolint: dupl
func (driver *Driver) NodeGetCapabilities(ctx context.Context, req *csi.NodeGetCapabilitiesRequest) (*csi.NodeGetCapabilitiesResponse, error) {
	log.Trace(">>>>> NodeGetCapabilities")
	defer log.Trace("<<<<< NodeGetCapabilities")

	return &csi.NodeGetCapabilitiesResponse{
		Capabilities: driver.nodeServiceCapabilities,
	}, nil
}

func readStagedDeviceInfo(targetPath string) (*StagingDevice, error) {
	log.Trace(">>>>> readStagedDeviceInfo, targetPath: ", targetPath)
	defer log.Trace("<<<<< readStagedDeviceInfo")

	filePath := path.Join(targetPath, deviceInfoFileName)

	// Check if the file exists
	exists, _, err := util.FileExists(filePath)
	if err != nil {
		return nil, fmt.Errorf("Failed to check if device info file %s exists, %v", filePath, err.Error())
	}
	if !exists {
		return nil, fmt.Errorf("Device info file %s does not exist", filePath)
	}

	// Read from file
	deviceInfo, err := ioutil.ReadFile(filePath)
	if err != nil {
		log.Errorf("Error reading the device info file %s, err: %s", filePath, err.Error())
		return nil, err
	}

	// Decode into device object
	var stagingDev StagingDevice
	err = json.Unmarshal(deviceInfo, &stagingDev)
	if err != nil {
		log.Error("Error unmarshalling the staged device, err: ", err.Error())
		return nil, err
	}

	return &stagingDev, nil
}

// loadEphemeralData loads ephemeral data from specified json file/location
/* SAMPLE EPHEMERAL DATA FILE CONTENTS: 'ephemeral_data.json'
{
	"secret_ref" : {
		"namespace" : "kube-system",
		"name" : "nimble-secret"
	},
	"pod_data" : {
		"namespace" : "kube-system",
		"uid" : "daa1c178-9666-4afd-85fe-7906e1384c05",
		"name" : "my-pod-inline-mount-test"
	},
	"volume_handle" : "csi-f4f081da0a1ec68b65231cf29fe0d332330eaa136f0284d72c447f49ce665d87",
	"volume_id" : "0601a32bf8f45646a50000000000000000000005fd"
}
*/
func loadEphemeralData(dir string, fileName string) (*Ephemeral, error) {
	dataFilePath := filepath.Join(dir, fileName)
	log.Tracef("loading data file [%s]", dataFilePath)

	// Check if the fileexists
	exists, _, _ := util.FileExists(dataFilePath)
	if !exists {
		log.Infof("Ephemeral data file %s does not exist. Returning here", dataFilePath)
		return nil, nil // Ephemeral volume data not found
	}

	file, err := os.Open(dataFilePath)
	if err != nil {
		return nil, fmt.Errorf("failed to open volume data file [%s], %v", dataFilePath, err)
	}
	defer file.Close()
	data := Ephemeral{}
	if err := json.NewDecoder(file).Decode(&data); err != nil {
		return nil, fmt.Errorf("failed to parse data file [%s], %v", dataFilePath, err)
	}
	log.Tracef("Data file [%s] loaded successfully", dataFilePath)
	return &data, nil
}

// loadVolumeData loads volume data from specified json file/location
/* SAMPLE VOLUME DATA FILE CONTENTS: 'vol_data.json'
{
	"volumeHandle" : "csi-f4f081da0a1ec68b65231cf29fe0d332330eaa136f0284d72c447f49ce665d87",
	"driverMode" : "ephemeral",
	"driverName" : "csi.hpe.com",
	"nodeName" : "suneeth-k8s-sjc-2.vlab.nimblestorage.com",
	"specVolID" : "my-volume-1",
	"attachmentID" : "csi-81d5ddd664b04e64b8b5a19a0f266237978584d1478598a8bd970c5e25f88484"
}
*/
func loadVolumeData(dir string, fileName string) (map[string]string, error) {
	dataFilePath := filepath.Join(dir, fileName)
	log.Tracef("loading data file [%s]", dataFilePath)

	// Check if the fileexists
	exists, _, _ := util.FileExists(dataFilePath)
	if !exists {
		log.Infof("Volume data file %s does not exist. Returning here", dataFilePath)
		return nil, nil // Volume data not found
	}

	file, err := os.Open(dataFilePath)
	if err != nil {
		return nil, fmt.Errorf("failed to open volume data file [%s], %v", dataFilePath, err)
	}
	defer file.Close()
	data := map[string]string{}
	if err := json.NewDecoder(file).Decode(&data); err != nil {
		return nil, fmt.Errorf("failed to parse data file [%s], %v", dataFilePath, err)
	}
	log.Tracef("Data file [%s] loaded successfully", dataFilePath)
	return data, nil
}<|MERGE_RESOLUTION|>--- conflicted
+++ resolved
@@ -466,19 +466,18 @@
 	mount, err := driver.chapiDriver.MountDevice(device, mountInfo.MountPoint,
 		mountInfo.MountOptions, mountInfo.FilesystemOptions)
 	if err != nil {
-<<<<<<< HEAD
 		log.Errorf("Failed to mount device %s, %v. Attempting to inspect the filesystem", device.AltFullPathName, err.Error())
 		//Check whether file system is corrupted or not
 		if driver.chapiDriver.IsFileSystemCorrupted(volumeID, device, mountInfo.FilesystemOptions) {
 			if volumeContext[fsRepairKey] != "" && volumeContext[fsRepairKey] == trueKey {
-				log.Debug("Attempting to repair the file system")
+				log.Debug("Attempting to repair the file system of the device %s", device.AltFullPathName)
 				err = driver.chapiDriver.RepairFileSystem(volumeID, device, mountInfo.FilesystemOptions)
 				if err != nil {
-					return nil, fmt.Errorf("Repairing the filesystem for the volume %s failed due to the error: %v", volumeID, err.Error())
+					return nil, fmt.Errorf("Repairing the file system for the volume %s failed due to the error: %v", volumeID, err.Error())
 				}
-				log.Infof("Retrying to mount after successfully reparing the filesystem of the volume %s", volumeID)
+				log.Infof("Retrying to mount after successfully reparing the file system of the volume %s", volumeID)
 				mount, err = driver.chapiDriver.MountDevice(device, mountInfo.MountPoint,
-					mountInfo.MountOptions, mountInfo.FilesystemOptions)
+					mountInfo.MountOptions, mountInfo.FilesystemOptions, fsRepairValue)
 				if err != nil {
 					return nil, fmt.Errorf("Failed to mount device %s again after successful repair: %v", device.AltFullPathName, err.Error())
 				}
@@ -488,31 +487,6 @@
 		} else {
 			return nil, fmt.Errorf("Filesystem intact, still failed to mount device %s: %v", device.AltFullPathName, err.Error())
 		}
-=======
-		log.Errorf("Failed to mount device %s, %v", device.AltFullPathName, err.Error())
-
-		//Check whether file system is corrupted or not
-		if driver.chapiDriver.IsFileSystemCorrupted(volumeID, device, mountInfo.FilesystemOptions) {
-			if volumeContext[fsRepairKey] != "" && volumeContext[fsRepairKey] == trueKey {
-				log.Debug("Attempting to repair the file system.....")
-				err = driver.chapiDriver.RepairFileSystem(volumeID, device, mountInfo.FilesystemOptions)
-				if err != nil {
-					return nil, fmt.Errorf("Repairing the file system for the volume %s failed due to the error: %v", volumeID, err.Error())
-				}
-				log.Infof("Re-trying to mount after reparing the file system of the volume %s", volumeID)
-				mount, err = driver.chapiDriver.MountDevice(device, mountInfo.MountPoint,
-					mountInfo.MountOptions, mountInfo.FilesystemOptions, fsRepairValue)
-				if err != nil {
-					return nil, fmt.Errorf("Failed to mount device %s again, %v", device.AltFullPathName, err.Error())
-				}
-			} else {
-				return nil, fmt.Errorf("File system can not be repaired for the volume %s as the fsRepair parameters is not set in the StorageClass.", volumeID)
-			}
-		} else {
-			return nil, fmt.Errorf("File corruption is not detected. Failed to mount device %s, %v", device.AltFullPathName, err.Error())
-		}
-
->>>>>>> f9159a0c
 		return nil, fmt.Errorf("Failed to mount device %s, %v", device.AltFullPathName, err.Error())
 	}
 	log.Tracef("Device %s mounted successfully, Mount: %+v", device.AltFullPathName, mount)
