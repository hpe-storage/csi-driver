// Copyright 2019 Hewlett Packard Enterprise Development LP

// Note the current implementation below uses the Container Provider.  This is where we will connect to the Container Storage Provider instead.

package csp

import (
	"crypto/tls"
	"errors"
	"fmt"
	"net/http"
	"reflect"
	"strings"
	"time"

	"google.golang.org/grpc/codes"
	grpcstatus "google.golang.org/grpc/status"

	"github.com/hpe-storage/common-host-libs/connectivity"
	"github.com/hpe-storage/common-host-libs/jsonutil"
	log "github.com/hpe-storage/common-host-libs/logger"
	"github.com/hpe-storage/common-host-libs/model"
	"github.com/hpe-storage/common-host-libs/storageprovider"
)

const (
	snapshotPrefix = "snap-for-clone-"
	tokenHeader    = "x-auth-token"
	arrayIPHeader  = "x-array-ip"

	descriptionKey = "description"
)

// DataWrapper is used to represent a generic JSON API payload
type DataWrapper struct {
	Data interface{} `json:"data"`
}

// ErrorsPayload is a serializer struct for representing a valid JSON API errors payload.
type ErrorsPayload struct {
	Errors []*ErrorObject `json:"errors"`
}

// ErrorObject is an `Error` implementation as well as an implementation of the JSON API error object.
type ErrorObject struct {
	Code    string `json:"code,omitempty"`
	Message string `json:"message,omitempty"`
}

const (
	// CspClientTimeout : Timeout for a connection to the CSP
	CspClientTimeout = time.Duration(300) * time.Second
)

// ContainerStorageProvider is an implementor of the StorageProvider interface
type ContainerStorageProvider struct {
	Credentials *storageprovider.Credentials

	Client    *connectivity.Client
	AuthToken string
}

// NewContainerStorageProvider is an opportunity to configure the CSP client
func NewContainerStorageProvider(credentials *storageprovider.Credentials) (*ContainerStorageProvider, error) {
	log.Trace(">>>>> NewContainerStorageProvider")
	defer log.Trace("<<<<< NewContainerStorageProvider")

	// Initialize the container provider client here so we don't have to do it in every method
	client, err := getCspClient(credentials)
	if err != nil {
		log.Trace("Failed to initialize CSP client")
		return nil, err
	}

	csp := &ContainerStorageProvider{
		Credentials: credentials,
		Client:      client,
	}

	log.Trace("Attempting initial login to CSP")
	status, err := csp.login()

	if status != http.StatusOK {
		log.Errorf("Failed to login to CSP.  Status code: %d.  Error: %s", status, err.Error())
		return nil, err
	}
	if err != nil {
		log.Tracef("Failed to login to CSP.  Error: %s", err.Error())
		return nil, err
	}

	return csp, nil
}

// login performs initial login to the CSP as well as periodic login if a session has expired
func (provider *ContainerStorageProvider) login() (int, error) {
	dataWrapper := &DataWrapper{
		Data: &model.Token{},
	}
	var errorResponse *ErrorsPayload

	// Storage-Provider
	token := &model.Token{
		Username: provider.Credentials.Username,
		Password: provider.Credentials.Password,
	}

	// If serviceName is not specified (i.e, Off-Array), then pass the array IP address as well.
	if provider.Credentials.ServiceName != "" {
		token.ArrayIP = provider.Credentials.Backend
	}

	status, err := provider.Client.DoJSON(
		&connectivity.Request{
			Action:        "POST",
			Path:          "/containers/v1/tokens",
			Payload:       &DataWrapper{Data: token},
			Response:      &dataWrapper,
			ResponseError: errorResponse,
		},
	)
	if errorResponse != nil {
		return status, handleError(status, errorResponse)
	}
	provider.AuthToken = dataWrapper.Data.(*model.Token).SessionToken

	return status, err
}

// invoke is used to invoke all methods against the CSP. Error handling should be added here.
// Currently, it will login again if the server responds with a status code of unauthorized.
func (provider *ContainerStorageProvider) invoke(request *connectivity.Request) (int, error) {
	request.Header = make(map[string]string)
	request.Header[tokenHeader] = provider.AuthToken
	if provider.Credentials.ServiceName != "" {
		request.Header[arrayIPHeader] = provider.Credentials.Backend
	}

	// Temporary copy of the Path as it gets modified/changed in the DoJSON() method.
	// This is required to re-attempt with the original request once login is successful.
	reqPath := request.Path
	status, err := provider.Client.DoJSON(request)
	if status == http.StatusUnauthorized {
		log.Info("Received unauthorization error. Attempting login...")
		status, err = provider.login()
		if status != http.StatusOK {
			log.Errorf("Failed login during re-attempt. Status %d. Error: %s", status, err.Error())
			return status, err
		}
		request.Path = reqPath      // Set the original path value
		request.ResponseError = nil // Reset the previous error response
		log.Tracef("Re-attempting the request: %+v", request)
		return provider.invoke(request) // Recursive invoke call with new token
	}
	log.Tracef("Replying with status code: %v", status)
	return status, err
}

// SetNodeContext is used to provide host information to the CSP
func (provider *ContainerStorageProvider) SetNodeContext(node *model.Node) error {
	var errorResponse *ErrorsPayload

	// Configure the node information on the array
	status, err := provider.invoke(
		&connectivity.Request{
			Action:        "POST",
			Path:          "/containers/v1/hosts",
			Payload:       &DataWrapper{Data: node},
			Response:      nil,
			ResponseError: errorResponse,
		},
	)
	if errorResponse != nil {
		handleError(status, errorResponse)
	}
	return err
}

// GetNodeContext is used to get host information from the CSP
func (provider *ContainerStorageProvider) GetNodeContext(nodeUUID string) (*model.Node, error) {

	// TODO: Uncomment below section once CSP implementation is ready
	/*
		dataWrapper := &DataWrapper{
			Data: &model.Volume{},
		}
		var errorResponse *ErrorsPayload

		// Get the node information from the array
		status, err := provider.invoke(
			&connectivity.Request{
				Action:        "GET",
				Path:          fmt.Sprintf("/containers/v1/hosts/%s", nodeUUID),
				Payload:       nil,
				Response:      &dataWrapper,
				ResponseError: errorResponse,
			},
		)
		if status == http.StatusNotFound {
			return nil, nil
		}
		if errorResponse != nil {
			return nil, handleError(status, errorResponse)
		}
		return dataWrapper.Data.(*model.Node), err
	*/
	return nil, nil
}

// CreateVolume creates a volume on the CSP
func (provider *ContainerStorageProvider) CreateVolume(name, description string, size int64, opts map[string]interface{}) (*model.Volume, error) {
	log.Tracef(">>>>> CreateVolume, name: %v, size: %v, opts: %v", name, size, opts)
	defer log.Trace("<<<<< CreateVolume")

	dataWrapper := &DataWrapper{
		Data: &model.Volume{},
	}
	var errorResponse *ErrorsPayload

	volume := &model.Volume{
		Name:        name,
		Size:        size,
		Description: description,
		Config:      opts,
	}

	// Create the volume on the array
	status, err := provider.invoke(
		&connectivity.Request{
			Action:        "POST",
			Path:          "/containers/v1/volumes",
			Payload:       &DataWrapper{Data: volume},
			Response:      &dataWrapper,
			ResponseError: errorResponse,
		},
	)
	if errorResponse != nil {
		return nil, handleError(status, errorResponse)
	}

	return dataWrapper.Data.(*model.Volume), err
}

// CloneVolume clones a volume on the CSP
// nolint : gocyclo
func (provider *ContainerStorageProvider) CloneVolume(name, description, sourceID, snapshotID string, size int64, opts map[string]interface{}) (*model.Volume, error) {
	log.Tracef(">>>>> CloneVolume with name: %v, description: %v, sourceID: %v, snapshotID %v, size: %d", name, description, sourceID, snapshotID, size)
	defer log.Trace("<<<<< CloneVolume")

	// Check for empty name
	if name == "" {
		return nil, fmt.Errorf("Clone name cannot be empty")
	}
	// Check if both source and snapshot values are empty
	if sourceID == "" && snapshotID == "" {
		return nil, fmt.Errorf("One of sourceID or snapshotID must be specified")
	}

	var snapshot *model.Snapshot
	var err error
	if sourceID == "" {
		log.Tracef("Request to create clone from snapshot ID %s", snapshotID)

		snapshot, err = provider.GetSnapshot(snapshotID)
		if err != nil {
			log.Errorf("Failed to get snapshot with id %s for clone.  Error: %s", snapshotID, err.Error())
			return nil, err
		}
		if snapshot == nil {
			log.Errorf("Snapshot with ID %s not found", snapshotID)
			return nil, errors.New("Could not find snapshot with id " + snapshotID)
		}
	} else if snapshotID == "" {
		log.Tracef("Creating snapshot for new clone from source volume %s", sourceID)

		snapshotName := snapshotPrefix + time.Now().Format(time.RFC3339)
		snapshot, err = provider.CreateSnapshot(snapshotName, snapshotName, sourceID, nil)
		if err != nil {
			log.Errorf("Failed to create snapshot for clone.  Error: %s", err.Error())
			return nil, err
		}
		if snapshot == nil {
			log.Error("Failed to create new snapshot for volume clone")
			return nil, errors.New("Could not create new snapshot for volume clone")
		}
	}

<<<<<<< HEAD
	// Check for valid resize value. Must be equal or higher than the snapshot size.
	if size < snapshot.Size {
		errMsg := fmt.Sprintf("Clone size %v requested is smaller than the snapshot size %v", size, snapshot.Size)
		return nil, fmt.Errorf("Could not create new volume clone, err: %s", errMsg)
	}
=======
	var volume *model.Volume
	if size != 0 {
		// Check for valid resize value. Must be equal or higher than the snapshot size.
		if size < snapshot.Size {
			errMsg := fmt.Sprintf("Clone size %v requested is smaller than the snapshot size %v", size, snapshot.Size)
			return nil, fmt.Errorf("Could not create new volume clone, err: %s", errMsg)
		}
		// Create clone with new size (>= parent volume size)
		volume = &model.Volume{
			Name:        name,
			Description: description,
			Size:        size,
			BaseSnapID:  snapshot.ID,
			Clone:       true,
			Config:      opts,
		}
	} else {
		// Don't set the clone size input (Defaults to parent volume size)
		volume = &model.Volume{
			Name:        name,
			Description: description,
			BaseSnapID:  snapshot.ID,
			Clone:       true,
			Config:      opts,
		}
	}
	log.Tracef("Clone requested with volume config: %+v", volume)
>>>>>>> 4281e5bd

	dataWrapper := &DataWrapper{
		Data: &model.Volume{},
	}
	var errorResponse *ErrorsPayload

<<<<<<< HEAD
	volume := &model.Volume{
		Name:        name,
		Description: description,
		Size:        size,
		BaseSnapID:  snapshot.ID,
		Clone:       true,
		Config:      opts,
	}

=======
>>>>>>> 4281e5bd
	// Clone the volume on the array
	status, err := provider.invoke(
		&connectivity.Request{
			Action:        "POST",
			Path:          "/containers/v1/volumes",
			Payload:       &DataWrapper{Data: volume},
			Response:      &dataWrapper,
			ResponseError: errorResponse,
		},
	)
	if errorResponse != nil {
		// Delete the snapshot that was created above
		if snapshotID == "" && snapshot != nil {
			log.Tracef("Deleting snapshot %v", snapshot.Name)
			provider.DeleteSnapshot(snapshot.ID)
		}

		return nil, handleError(status, errorResponse)
	}

	return dataWrapper.Data.(*model.Volume), err
}

// DeleteVolume will remove a volume from the CSP
// nolint: dupl
func (provider *ContainerStorageProvider) DeleteVolume(id string) error {
	log.Trace(">>>>> DeleteVolume, id:", id)
	defer log.Trace("<<<<< DeleteVolume")

	var errorResponse *ErrorsPayload

	status, err := provider.invoke(
		&connectivity.Request{
			Action:        "DELETE",
			Path:          fmt.Sprintf("/containers/v1/volumes/%s", id),
			Payload:       nil,
			Response:      nil,
			ResponseError: errorResponse,
		},
	)
	if errorResponse != nil {
		log.Errorf("Failed to delete volume with id %s", id)
		return handleError(status, errorResponse)
	}

	return err
}

// PublishVolume will make a volume visible (add an ACL) to the given host
func (provider *ContainerStorageProvider) PublishVolume(id, hostID, accessProtocol string) (*model.PublishInfo, error) {
	dataResponse := &DataWrapper{
		Data: &model.PublishInfo{},
	}

	var errorResponse *ErrorsPayload

	publishOptions := &model.PublishOptions{
		HostID:         hostID,
		AccessProtocol: accessProtocol,
	}

	status, err := provider.invoke(
		&connectivity.Request{
			Action:        "PUT",
			Path:          fmt.Sprintf("/containers/v1/volumes/%s/actions/publish", id),
			Payload:       &DataWrapper{Data: publishOptions},
			Response:      &dataResponse,
			ResponseError: errorResponse,
		},
	)
	if errorResponse != nil {
		return nil, handleError(status, errorResponse)
	}

	return dataResponse.Data.(*model.PublishInfo), err
}

// UnpublishVolume will make a volume invisible (remove an ACL) from the given host
func (provider *ContainerStorageProvider) UnpublishVolume(id, hostID string) error {
	var errorResponse *ErrorsPayload

	status, err := provider.invoke(
		&connectivity.Request{
			Action:        "PUT",
			Path:          fmt.Sprintf("/containers/v1/volumes/%s/actions/unpublish", id),
			Payload:       &DataWrapper{Data: &model.PublishOptions{HostID: hostID}},
			Response:      nil,
			ResponseError: errorResponse,
		},
	)
	if errorResponse != nil {
		return handleError(status, errorResponse)
	}

	return err
}

// ExpandVolume will expand the volume to reqeusted size
func (provider *ContainerStorageProvider) ExpandVolume(id string, requestBytes int64) (*model.Volume, error) {
	log.Tracef(">>>>> ExpandVolume, id: %s, requestBytes: %d", id, requestBytes)
	defer log.Traceln("<<<<< ExpandVolume")

	dataWrapper := &DataWrapper{
		Data: &model.Volume{},
	}
	var errorResponse *ErrorsPayload

	volume := &model.Volume{
		ID:   id,
		Size: requestBytes,
	}

	// Expand volume on the array
	status, err := provider.invoke(
		&connectivity.Request{
			Action:        "PUT",
			Path:          fmt.Sprintf("/containers/v1/volumes/%s", id),
			Payload:       &DataWrapper{Data: volume},
			Response:      &dataWrapper,
			ResponseError: errorResponse,
		},
	)
	if errorResponse != nil {
		return nil, handleError(status, errorResponse)
	}

	return dataWrapper.Data.(*model.Volume), err
}

// GetVolume will return information about the given volume
func (provider *ContainerStorageProvider) GetVolume(id string) (*model.Volume, error) {
	dataWrapper := &DataWrapper{
		Data: &model.Volume{},
	}
	var errorResponse *ErrorsPayload

	status, err := provider.invoke(
		&connectivity.Request{
			Action:        "GET",
			Path:          fmt.Sprintf("/containers/v1/volumes/%s", id),
			Payload:       nil,
			Response:      &dataWrapper,
			ResponseError: errorResponse,
		},
	)
	if status == http.StatusNotFound {
		return nil, nil
	}

	if errorResponse != nil {
		return nil, handleError(status, errorResponse)
	}

	return dataWrapper.Data.(*model.Volume), err
}

// GetVolumeByName will return information about the given volume
func (provider *ContainerStorageProvider) GetVolumeByName(name string) (*model.Volume, error) {
	dataWrapper := &DataWrapper{
		Data: make([]*model.Volume, 0),
	}
	var errorResponse *ErrorsPayload

	status, err := provider.invoke(
		&connectivity.Request{
			Action:        "GET",
			Path:          fmt.Sprintf("/containers/v1/volumes?name=%s", name),
			Payload:       nil,
			Response:      &dataWrapper,
			ResponseError: errorResponse,
		},
	)
	if status == http.StatusNotFound {
		return nil, nil
	}

	if errorResponse != nil {
		return nil, handleError(status, errorResponse)
	}

	// there should only be one volume
	values := reflect.ValueOf(dataWrapper.Data)
	if values.Len() == 0 {
		log.Errorf("Could not find volume %s in json response", name)
		return nil, fmt.Errorf("Could not find volume named %s in json response", name)
	}
	log.Tracef("Found %d volumes", values.Len())

	volume := &model.Volume{}
	err = jsonutil.Decode(values.Index(0).Interface(), volume)
	if err != nil {
		return nil, fmt.Errorf("Error while decoding the volume response, err: %s", err.Error())
	}

	return volume, err
}

// GetVolumes returns all of the volumes from the CSP
func (provider *ContainerStorageProvider) GetVolumes() ([]*model.Volume, error) {
	dataWrapper := &DataWrapper{
		Data: make([]*model.Volume, 0),
	}
	var errorResponse *ErrorsPayload

	status, err := provider.invoke(
		&connectivity.Request{
			Action:        "GET",
			Path:          "/containers/v1/volumes",
			Payload:       nil,
			Response:      &dataWrapper,
			ResponseError: errorResponse,
		},
	)
	if errorResponse != nil {
		return nil, handleError(status, errorResponse)
	}

	// unmarshal each volume... TODO: do this via reflection for all object types
	values := reflect.ValueOf(dataWrapper.Data)
	log.Tracef("Found %d volumes", values.Len())
	volumes := make([]*model.Volume, values.Len())
	for i := 0; i < values.Len(); i++ {
		volume := &model.Volume{}
		err = jsonutil.Decode(values.Index(i).Interface(), volume)
		if err != nil {
			return nil, fmt.Errorf("Error while decoding the volume response, err: %s", err.Error())
		}
		volumes[i] = volume
	}

	return volumes, err
}

// GetSnapshots returns all of the snapshots for the given source volume from the CSP
func (provider *ContainerStorageProvider) GetSnapshots(volumeID string) ([]*model.Snapshot, error) {
	dataWrapper := &DataWrapper{
		Data: make([]*model.Snapshot, 0),
	}
	var errorResponse *ErrorsPayload

	var path string
	if volumeID == "" {
		path = fmt.Sprintf("/containers/v1/snapshots")
	} else {
		path = fmt.Sprintf("/containers/v1/snapshots?volume_id=%s", volumeID)
	}

	status, err := provider.invoke(
		&connectivity.Request{
			Action:        "GET",
			Path:          path,
			Payload:       nil,
			Response:      &dataWrapper,
			ResponseError: errorResponse,
		},
	)
	if errorResponse != nil {
		return nil, handleError(status, errorResponse)
	}

	// unmarshal each snapshot... TODO: do this via reflection for all object types
	values := reflect.ValueOf(dataWrapper.Data)
	log.Tracef("Found %d snapshots", values.Len())
	snapshots := make([]*model.Snapshot, values.Len())
	for i := 0; i < values.Len(); i++ {
		snapshot := &model.Snapshot{}
		err = jsonutil.Decode(values.Index(i).Interface(), snapshot)
		if err != nil {
			return nil, fmt.Errorf("Error while decoding the snapshot response, err: %s", err.Error())
		}
		snapshots[i] = snapshot
	}
	return snapshots, err
}

// GetSnapshot will return information about the given snapshot
func (provider *ContainerStorageProvider) GetSnapshot(id string) (*model.Snapshot, error) {
	log.Trace(">>>>> GetSnapshot, id:", id)
	defer log.Trace("<<<<< GetSnapshot")

	dataWrapper := &DataWrapper{
		Data: &model.Snapshot{},
	}
	var errorResponse *ErrorsPayload

	status, err := provider.invoke(
		&connectivity.Request{
			Action:        "GET",
			Path:          fmt.Sprintf("/containers/v1/snapshots/%s", id),
			Payload:       nil,
			Response:      &dataWrapper,
			ResponseError: errorResponse,
		},
	)
	if status == http.StatusNotFound {
		return nil, nil
	}

	if errorResponse != nil {
		return nil, handleError(status, errorResponse)
	}

	return dataWrapper.Data.(*model.Snapshot), err
}

// GetSnapshotByName will return information about the given snapshot
func (provider *ContainerStorageProvider) GetSnapshotByName(name string, volumeID string) (*model.Snapshot, error) {

	// Get all snapshots for the given snapshot name and source volume ID
	dataWrapper := &DataWrapper{
		Data: make([]*model.Snapshot, 0),
	}
	var errorResponse *ErrorsPayload

	status, err := provider.invoke(
		&connectivity.Request{
			Action:        "GET",
			Path:          fmt.Sprintf("/containers/v1/snapshots?name=%s&volume_id=%s", name, volumeID),
			Payload:       nil,
			Response:      &dataWrapper,
			ResponseError: errorResponse,
		},
	)

	if status == http.StatusNotFound {
		return nil, nil
	}

	if errorResponse != nil {
		return nil, handleError(status, errorResponse)
	}

	if err != nil {
		return nil, err
	}

	// There should only be one snapshot
	values := reflect.ValueOf(dataWrapper.Data)
	if values.Len() == 0 {
		log.Errorf("Could not find snapshot %s in json response", name)
		return nil, fmt.Errorf("Could not find snapshot named %s in json response", name)
	}
	log.Tracef("Found %d snapshots", values.Len())

	snapshot := &model.Snapshot{}
	err = jsonutil.Decode(values.Index(0).Interface(), snapshot)
	if err != nil {
		return nil, fmt.Errorf("Error while decoding the snapshot response, err: %s", err.Error())
	}
	return snapshot, nil
}

// CreateSnapshot will create a new snapshot of the given name of the source volume ID
func (provider *ContainerStorageProvider) CreateSnapshot(name, description, sourceVolumeID string, opts map[string]interface{}) (*model.Snapshot, error) {
	log.Tracef(">>>>> CreateSnapshot, name: %v, description: %v, sourceVolumeID: %v", name, description, sourceVolumeID)
	defer log.Traceln("<<<<< CreateSnapshot")

	dataWrapper := &DataWrapper{
		Data: &model.Snapshot{},
	}
	var errorResponse *ErrorsPayload

	snapshot := &model.Snapshot{
		Name:        name,
		VolumeID:    sourceVolumeID,
		Description: description,
		Config:      opts,
	}

	// Create the snapshot on the array
	status, err := provider.invoke(
		&connectivity.Request{
			Action:        "POST",
			Path:          "/containers/v1/snapshots",
			Payload:       &DataWrapper{Data: snapshot},
			Response:      &dataWrapper,
			ResponseError: errorResponse,
		},
	)

	if errorResponse != nil {
		err := handleError(status, errorResponse)
		// TODO: When snapshot creation fails due to insufficient space,
		//       then CSP should return appropriate error message containing string "insufficient storage space"
		if strings.Contains(err.Error(), "insufficient storage space") {
			return nil, grpcstatus.Error(codes.ResourceExhausted,
				"There is not enough space on the storage system to handle the create snapshot request")
		}
		return nil, err
	}

	return dataWrapper.Data.(*model.Snapshot), err
}

// DeleteSnapshot will remove a snapshot from the CSP
// nolint: dupl
func (provider *ContainerStorageProvider) DeleteSnapshot(id string) error {
	log.Trace(">>>>> DeleteSnapshot, id:", id)
	defer log.Trace("<<<<< DeleteSnapshot")

	var errorResponse *ErrorsPayload

	status, err := provider.invoke(
		&connectivity.Request{
			Action:        "DELETE",
			Path:          fmt.Sprintf("/containers/v1/snapshots/%s", id),
			Payload:       nil,
			Response:      nil,
			ResponseError: errorResponse,
		},
	)
	if errorResponse != nil {
		log.Errorf("Failed to delete snapshot with id %s", id)
		return handleError(status, errorResponse)
	}

	return err
}

// get CSP client
func getCspClient(credentials *storageprovider.Credentials) (*connectivity.Client, error) {

	// On-Array CSP
	if credentials.ServiceName == "" {
		if credentials.ContextPath == "" {
			credentials.ContextPath = storageprovider.DefaultContextPath
		}
		if credentials.ServicePort == 0 {
			credentials.ServicePort = storageprovider.DefaultServicePort
		}
		cspURI := fmt.Sprintf("https://%s:%d%s", credentials.Backend, credentials.ServicePort, credentials.ContextPath)

		log.Tracef(">>>>> getCspClient (direct-connect) using URI %s and username %s", cspURI, credentials.Username)
		defer log.Trace("<<<<< getCspClient")

		// Setup HTTPS client
		cspClient := connectivity.NewHTTPSClientWithTimeout(
			cspURI,
			&http.Transport{
				TLSClientConfig: &tls.Config{
					InsecureSkipVerify: true,
				},
			},
			CspClientTimeout,
		)

		return cspClient, nil
	}

	// Off-Array CSP
	cspURI := fmt.Sprintf("http://%s:%d", credentials.ServiceName, credentials.ServicePort)

	log.Tracef(">>>>> getCspClient (service) using URI %s and username %s", cspURI, credentials.Username)
	defer log.Trace("<<<<< getCspClient")

	// Setup HTTP client to the CSP service
	cspClient := connectivity.NewHTTPClient(cspURI)

	return cspClient, nil
}

func handleError(httpStatus int, errorResponse *ErrorsPayload) error {
	var errorString strings.Builder
	for _, element := range errorResponse.Errors {
		errorString.WriteString(fmt.Sprintf("Error code (%s) and message (%s)", element.Code, element.Message))
	}
	log.Errorf("HTTP error %d.  Error payload: %s", httpStatus, errorString.String())
	return fmt.Errorf("Request failed with status code %d and errors %s", httpStatus, errorString.String())
}<|MERGE_RESOLUTION|>--- conflicted
+++ resolved
@@ -285,13 +285,6 @@
 		}
 	}
 
-<<<<<<< HEAD
-	// Check for valid resize value. Must be equal or higher than the snapshot size.
-	if size < snapshot.Size {
-		errMsg := fmt.Sprintf("Clone size %v requested is smaller than the snapshot size %v", size, snapshot.Size)
-		return nil, fmt.Errorf("Could not create new volume clone, err: %s", errMsg)
-	}
-=======
 	var volume *model.Volume
 	if size != 0 {
 		// Check for valid resize value. Must be equal or higher than the snapshot size.
@@ -319,25 +312,12 @@
 		}
 	}
 	log.Tracef("Clone requested with volume config: %+v", volume)
->>>>>>> 4281e5bd
 
 	dataWrapper := &DataWrapper{
 		Data: &model.Volume{},
 	}
 	var errorResponse *ErrorsPayload
 
-<<<<<<< HEAD
-	volume := &model.Volume{
-		Name:        name,
-		Description: description,
-		Size:        size,
-		BaseSnapID:  snapshot.ID,
-		Clone:       true,
-		Config:      opts,
-	}
-
-=======
->>>>>>> 4281e5bd
 	// Clone the volume on the array
 	status, err := provider.invoke(
 		&connectivity.Request{
