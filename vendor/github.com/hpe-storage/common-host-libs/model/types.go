package model

import (
	"fmt"
	"regexp"
	"strings"
)

const (
	// FsCreateOpt filesystem create type
	FsCreateOpt = "filesystem"
	// FsModeOpt filesystem mode option
	FsModeOpt = "fsMode"
	// FsOwnerOpt filesystem owner option
	FsOwnerOpt = "fsOwner"
)

// constants for background operation status
const (
	BackgroundOperationStatusKey       = "background_operation_status"
	BackgroundOperationStatusCompleted = "Completed"
)

// type of Scope (volume, group)
type targetScope int

const (
	// VolumeScope scope of the device is volume
	VolumeScope targetScope = 1
	// GroupScope scope of the device is group
	GroupScope targetScope = 2
)

func (e targetScope) String() string {
	switch e {
	case VolumeScope:
		return "volume"
	case GroupScope:
		return "group"
	default:
		return "" // default targetScope is empty which is treated at volume scope
	}
}

// DeviceState : various device states
type DeviceState int

const (
	// FailedState : device is in in failed state
	FailedState DeviceState = iota
	// ActiveState : device is active and running and available for I/O
	ActiveState
	// Orphan : if the multipathd show paths shows them as orphan
	Orphan
	// LunIDConflict : When device has a different serial from inquiry and current vpd page
	LunIDConflict
)

func (e DeviceState) String() string {
	switch e {
	case FailedState:
		return "failed"
	case ActiveState:
		return "active"
	case LunIDConflict:
		return "lunidconflict"
	default:
		return fmt.Sprintf("%d", int(e))
	}
}

// VolumeAccessType : Type of volume access (block, mount)
type VolumeAccessType int

const (
	// BlockType volume access
	BlockType VolumeAccessType = 1
	// MountType volume access
	MountType VolumeAccessType = 2
	// UnknownType volume access
	UnknownType
)

func (e VolumeAccessType) String() string {
	switch e {
	case BlockType:
		return "block"
	case MountType:
		return "mount"
	default:
		return "unknown"
	}
}

// Host : provide host information
type Host struct {
	UUID              string              `json:"id,omitempty"`
	Name              string              `json:"name,omitempty"`
	Domain            string              `json:"domain,omitempty"`
	NodeID            string              `json:"node_id,omitempty"`
	AccessProtocol    string              `json:"access_protocol,omitempty"`
	NetworkInterfaces []*NetworkInterface `json:"networks,omitempty"`
	Initiators        []*Initiator        `json:"initiators,omitempty"`
}

// Mount struct ID data type is string
type Mount struct {
	ID         string   `json:"id,omitempty"`
	Mountpoint string   `json:"Mountpoint,omitempty"`
	Options    []string `json:"Options,omitempty"`
	Device     *Device  `json:"device,omitempty"`
}

// NetworkInterface : network interface info for host
type NetworkInterface struct {
	Name        string `json:"name,omitempty"`
	AddressV4   string `json:"address_v4,omitempty"`
	MaskV4      string `json:"mask_v4,omitempty"`
	BroadcastV4 string `json:",omitempty"`
	Mac         string `json:",omitempty"`
	Mtu         int64  `json:",omitempty"`
	Up          bool
	CidrNetwork string
}

// Initiator : Host initiator
type Initiator struct {
	Type string    `json:"type,omitempty"`
	Init []string  `json:"initiator,omitempty"`
	Chap *ChapInfo `json:"chap_info,omitempty"`
}

// ChapInfo : Host initiator CHAP credentials
type ChapInfo struct {
	Name     string `json:"chap_user,omitempty"`
	Password string `json:"chap_password,omitempty"`
}

// IscsiTarget struct
type IscsiTarget struct {
	Name    string
	Address string
	Port    string // 3260
	Tag     string // 2460
	Scope   string // GST or VST
}

// NvmeTarget struct
type NvmeTarget struct {
	NQN     string
	Address string
	Port    string // 4420 (default NVMe over TCP port)
	Scope   string // GST or VST
}

// Device struct
type Device struct {
	VolumeID            string         `json:"volume_id,omitempty"`
	Pathname            string         `json:"path_name,omitempty"`
	LuksPathname        string         `json:"luks_path_name,omitempty"`
	SerialNumber        string         `json:"serial_number,omitempty"`
	Major               string         `json:"major,omitempty"`
	Minor               string         `json:"minor,omitempty"`
	AltFullPathName     string         `json:"alt_full_path_name,omitempty"`
	AltFullLuksPathName string         `json:"alt_full_luks_path_name,omitempty"`
	MpathName           string         `json:"mpath_device_name,omitempty"`
	Size                int64          `json:"size,omitempty"` // size in MiB
	Slaves              []string       `json:"slaves,omitempty"`
	IscsiTargets        []*IscsiTarget `json:"iscsi_target,omitempty"`
	NvmeTargets         []*NvmeTarget  `json:"nvme_target,omitempty"`
	Hcils               []string       `json:"-"`                      // export it if needed
	TargetScope         string         `json:"target_scope,omitempty"` //GST="group", VST="volume" or empty(older array fiji etc), and no-op for FC
	State               string         `json:"state,omitempty"`        // state of the device needed to verify the device is active
	Filesystem          string         `json:"filesystem,omitempty"`
	StorageVendor       string         `json:"storage_vendor,omitempty"` //3PARdata
}

// DevicePartition Partition Info for a Device
type DevicePartition struct {
	Name          string `json:"name,omitempty"`
	Partitiontype string `json:"partition_type,omitempty"`
	Size          int64  `json:"size,omitempty"`
}

// Volume : Thin version of Volume object for Host side
type Volume struct {
	ID                    string                 `json:"id,omitempty"`
	Name                  string                 `json:"name,omitempty"`
	Size                  int64                  `json:"size,omitempty"` // size in bytes
	Description           string                 `json:"description,omitempty"`
	InUse                 bool                   `json:"in_use,omitempty"` // deprecated for published in the CSP implementation
	Published             bool                   `json:"published,omitempty"`
	BaseSnapID            string                 `json:"base_snapshot_id,omitempty"`
	ParentVolID           string                 `json:"parent_volume_id,omitempty"`
	Clone                 bool                   `json:"clone,omitempty"`
	Config                map[string]interface{} `json:"config,omitempty"`
	Metadata              []*KeyValue            `json:"metadata,omitempty"`
	SerialNumber          string                 `json:"serial_number,omitempty"`
	AccessProtocol        string                 `json:"access_protocol,omitempty"`
	Iqn                   string                 `json:"iqn,omitempty"` // deprecated
	Iqns                  []string               `json:"iqns,omitempty"`
	Nqn                   string                 `json:"nqn,omitempty"`
	TargetAddress	      string                 `json:"target_address,omitempty"`
	TargetPort            string                 `json:"target_port,omitempty"`
	DiscoveryIP           string                 `json:"discovery_ip,omitempty"` // deprecated
	DiscoveryIPs          []string               `json:"discovery_ips,omitempty"`
	MountPoint            string                 `json:"Mountpoint,omitempty"`
	Status                map[string]interface{} `json:"status,omitempty"` // interface so that we can map any number of arguments
	Chap                  *ChapInfo              `json:"chap_info,omitempty"`
	Networks              []*NetworkInterface    `json:"networks,omitempty"`
	ConnectionMode        string                 `json:"connection_mode,omitempty"`
	LunID                 string                 `json:"lun_id,omitempty"`
	TargetScope           string                 `json:"target_scope,omitempty"` //GST="group", VST="volume" or empty(older array fiji etc), and no-op for FC
	IscsiSessions         []*IscsiSession        `json:"iscsi_sessions,omitempty"`
	FcSessions            []*FcSession           `json:"fc_sessions,omitempty"`
	NvmeSessions          []*NvmeSession         `json:"nvme_sessions,omitempty"`
	VolumeGroupId         string                 `json:"volume_group_id"`
	SecondaryArrayDetails string                 `json:"secondary_array_details,omitempty"`
	UsedBytes             int64                  `json:"used_bytes,omitempty"`
	FreeBytes             int64                  `json:"free_bytes,omitempty"`
	EncryptionKey         string                 `json:"encryption_key,omitempty"`
}

func (v Volume) TargetNames() []string {
	if v.Iqn != "" {
		return []string{v.Iqn}
	}
	return v.Iqns
}

// Workaround NOS 5.0.x vs 5.1.x responses with different case
// FcSession info
type FcSession struct {
	InitiatorWwpn       string `json:"initiator_wwpn,omitempty"`
	InitiatorWwpnLegacy string `json:"initiatorWwpn,omitempty"`
}

// IscsiSession info
type IscsiSession struct {
	InitiatorName       string `json:"initiator_name,omitempty"`
	InitiatorNameLegacy string `json:"initiatorName,omitempty"`
	InitiatorIP         string `json:"initiator_ip_addr,omitempty"`
}
// NvmeSession info
type NvmeSession struct {
	InitiatorNQN       string `json:"initiator_nqn,omitempty"`
	InitiatorIP        string `json:"initiator_ip_addr,omitempty"`
}

func (s FcSession) InitiatorWwpnStr() string {
	if s.InitiatorWwpnLegacy != "" {
		return s.InitiatorWwpnLegacy
	}
	return s.InitiatorWwpn
}

func (s IscsiSession) InitiatorNameStr() string {
	if s.InitiatorNameLegacy != "" {
		return s.InitiatorNameLegacy
	}
	return s.InitiatorName
}

// Snapshot is a snapshot of a volume
type Snapshot struct {
	ID           string                 `json:"id,omitempty"`
	Name         string                 `json:"name,omitempty"`
	Description  string                 `json:"description,omitempty"`
	VolumeID     string                 `json:"volume_id,omitempty"`
	VolumeName   string                 `json:"volume_name,omitempty"`
	Size         int64                  `json:"size,omitempty"`
	CreationTime int64                  `json:"creation_time,omitempty"`
	ReadyToUse   bool                   `json:"ready_to_use,omitempty"`
	InUse        bool                   `json:"in_use,omitempty"`
	Config       map[string]interface{} `json:"config,omitempty"`
}

type VolumeGroup struct {
	ID           string                 `json:"id,omitempty"`
	Name         string                 `json:"name,omitempty"`
	Description  string                 `json:"description,omitempty"`
	CreationTime int64                  `json:"creation_time,omitempty"`
	Config       map[string]interface{} `json:"config,omitempty"`
}

type SnapshotGroup struct {
	ID                    string                 `json:"id,omitempty"`
	Name                  string                 `json:"name,omitempty"`
	SourceVolumeGroupID   string                 `json:"volume_group_id,omitempty"`
	SourceVolumeGroupName string                 `json:"volume_group_name,omitempty"`
	Snapshots             []*Snapshot            `json:"snapshots,omitempty"`
	CreationTime          int64                  `json:"creation_time,omitempty"`
	Config                map[string]interface{} `json:"config,omitempty"`
}

// PublishOptions are the options needed to publish a volume
type PublishOptions struct {
	HostUUID       string `json:"host_uuid,omitempty"`
	AccessProtocol string `json:"access_protocol,omitempty"`
}

// PublishInfo is the node side data required to access a volume
type PublishInfo struct {
	SerialNumber string `json:"serial_number,omitempty"`
	AccessInfo
}

// AccessInfo describes the various ways a volume can be accessed
type AccessInfo struct {
	BlockDeviceAccessInfo
	VirtualDeviceAccessInfo
}

// BlockDeviceAccessInfo contains the common fields for accessing a block device
type BlockDeviceAccessInfo struct {
	AccessProtocol string   `json:"access_protocol,omitempty"`
	TargetNames    []string `json:"target_names,omitempty"`
	LunID          int32    `json:"lun_id,omitempty"`
	SecondaryBackendDetails
	IscsiAccessInfo
	NvmetcpAccessInfo
}

// Information of LUN id, IQN, discovery IP's the secondary array
type SecondaryBackendDetails struct {
	PeerArrayDetails []*SecondaryLunInfo
}

// Information of the each secondary array
type SecondaryLunInfo struct {
	LunID       int32    `json:"lun_id,omitempty"`
	TargetNames []string `json:"target_names,omitempty"`
	IscsiAccessInfo
	NvmetcpAccessInfo
}

// IscsiAccessInfo contains the fields necessary for iSCSI access
type IscsiAccessInfo struct {
	DiscoveryIPs []string `json:"discovery_ips,omitempty"`
	ChapUser     string   `json:"chap_user,omitempty"`
	ChapPassword string   `json:"chap_password,omitempty"`
}

// NvmetcpAccessInfo contains the fields necessary for NVMe/TCP access
type NvmetcpAccessInfo struct {
    DiscoveryIPs []string `json:"discovery_ips,omitempty"`
    TargetNames      []string `json:"target_names,omitempty"` // NQN(s)
    TargetPort       string   `json:"target_port,omitempty"`  // e.g., 4420
}
// VirtualDeviceAccessInfo contains the required data to access a virtual device
type VirtualDeviceAccessInfo struct {
}

// FcHostPort FC host port
type FcHostPort struct {
	HostNumber string
	PortWwn    string
	NodeWwn    string
}

// Iface represents iface configuring with port binding
type Iface struct {
	Name             string
	NetworkInterface *NetworkInterface
}

// IscsiTargets : array of pointers to IscsiTarget
type IscsiTargets []*IscsiTarget

// HostUUID : test
type HostUUID struct {
	UUID string `json:"id,omitempty"`
}

// Hosts provide information about hosts
type Hosts []*Host

// FilesystemOpts to store fsType, fsMode, fsOwner options
type FilesystemOpts struct {
	Type       string
	Mode       string
	Owner      string
	CreateOpts string
}

// GetCreateOpts returns a clean array that can be passed to the command line
func (f FilesystemOpts) GetCreateOpts() []string {
	cleanCharRegex := regexp.MustCompile(`[^a-zA-Z0-9=, \-]`)
	singleSpacesRegex := regexp.MustCompile(`\s+`)

	clean := cleanCharRegex.ReplaceAllString(strings.Trim(f.CreateOpts, " "), "")
	cleanSlice := strings.Split(singleSpacesRegex.ReplaceAllString(clean, " "), " ")
	if len(cleanSlice) == 1 && cleanSlice[0] == "" {
		return nil
	}
	return cleanSlice
}

// PathInfo :
type PathInfo struct {
	UUID     string
	Device   string
	DmState  string
	Hcil     string
	DevState string
	ChkState string
	Checker  string
}

// Token is the authentication token used to communicate with the CSP
type Token struct {
	ID           string `json:"id,omitempty"`
	Username     string `json:"username,omitempty"`
	Password     string `json:"password,omitempty"`
	ArrayIP      string `json:"array_ip,omityempty"`
	SessionToken string `json:"session_token,omitempty"`
}

// Node represents a host that would access volumes through the CSP
type Node struct {
<<<<<<< HEAD
	ID           string    `json:"id,omitempty"`
	Name         string    `json:"name,omitempty"`
	UUID         string    `json:"uuid,omitempty"`
	Iqns         []*string `json:"iqns,omitempty"`
	Networks     []*string `json:"networks,omitempty"`
	Wwpns        []*string `json:"wwpns,omitempty"`
	Nqns         []*string `json:"nqns,omitempty"`
	ChapUser     string    `json:"chap_user,omitempty"`
	ChapPassword string    `json:"chap_password,omitempty"`
	AccessProtocol string  `json:"access_protocol,omitempty"`
=======
	ID             string    `json:"id,omitempty"`
	Name           string    `json:"name,omitempty"`
	UUID           string    `json:"uuid,omitempty"`
	Iqns           []*string `json:"iqns,omitempty"`
	Networks       []*string `json:"networks,omitempty"`
	Wwpns          []*string `json:"wwpns,omitempty"`
	ChapUser       string    `json:"chap_user,omitempty"`
	ChapPassword   string    `json:"chap_password,omitempty"`
	AccessProtocol string    `json:"access_protocol,omitempty"`
>>>>>>> 7a8ab020
}

// KeyValue is a store of key-value pairs
type KeyValue struct {
	Key   string `json:"key,omitempty"`
	Value string `json:"value,omitempty"`
}

type MultipathInfo struct {
	MajorVersion int               `json:"major_version,omitempty"`
	MinorVersion int               `json:"minor_version,omitempty"`
	Maps         []MultipathDevice `json:"maps,omitempty"`
}

type MultipathDevice struct {
	Name       string `json:"name,omitempty"`
	UUID       string `json:"uuid,omitempty"`
	Sysfs      string `json:"sysfs,omitempty"`
	Failback   string `json:"failback,omitempty"`
	Queueing   string `json:"queueing,omitempty"`
	Paths      int    `json:"paths,omitempty"`
	WriteProt  string `json:"write_prot,omitempty"`
	DmSt       string `json:"dm_st,omitempty"`
	Features   string `json:"features,omitempty"`
	Hwhandler  string `json:"hwhandler,omitempty"`
	Action     string `json:"action,omitempty"`
	PathFaults int    `json:"path_faults,omitempty"`
	Vend       string `json:"vend,omitempty"`
	Prod       string `json:"prod,omitempty"`
	Rev        string `json:"rev,omitempty"`
	SwitchGrp  int    `json:"switch_grp,omitempty"`
	MapLoads   int    `json:"map_loads,omitempty"`
	TotalQTime int    `json:"total_q_time,omitempty"`
	QTimeouts  int    `json:"q_timeouts,omitempty"`
	PathGroups []struct {
		Selector string `json:"selector,omitempty"`
		Pri      int    `json:"pri,omitempty"`
		DmSt     string `json:"dm_st,omitempty"`
		Group    int    `json:"group,omitempty"`
		Paths    []struct {
			Dev         string `json:"dev,omitempty"`
			DevT        string `json:"dev_t,omitempty"`
			DmSt        string `json:"dm_st,omitempty"`
			DevSt       string `json:"dev_st,omitempty"`
			ChkSt       string `json:"chk_st,omitempty"`
			Checker     string `json:"checker,omitempty"`
			Pri         int    `json:"pri,omitempty"`
			HostWwnn    string `json:"host_wwnn,omitempty"`
			TargetWwnn  string `json:"target_wwnn,omitempty"`
			HostWwpn    string `json:"host_wwpn,omitempty"`
			TargetWwpn  string `json:"target_wwpn,omitempty"`
			HostAdapter string `json:"host_adapter,omitempty"`
		} `json:"paths,omitempty"`
	} `json:"path_groups,omitempty"`
	IsUnhealthy bool // Custom field added to capture whether the multipath device is healthy or not
}

type ProcMount struct {
	Device     string `json:"device,omitempty"`
	MountPoint string `json:"Mountpoint,omitempty"`
	FileSystem string `json:"FileSystem,omitempty"`
	Options    string `json:"Options,omitempty"`
}

// PublishOptions are the options needed to publish a file volume
type PublishFileOptions struct {
	Name           string `json:"name,omitempty"`
	HostUUID       string `json:"host_uuid,omitempty"`
	AccessProtocol string `json:"access_protocol,omitempty"`
	VolumeID       string `json:"volume_id,omitempty"`
	AccessIP       string `json:"access_ip,omitempty"`
}

// PublishFileInfo is the node side data required to access a volume
type PublishFileInfo struct {
	HostIP    string `json:"host_ip,omitempty"`
	MountPath string `json:"mount_path,omitempty"`
	//TODO can contain more info if needed
}<|MERGE_RESOLUTION|>--- conflicted
+++ resolved
@@ -418,7 +418,6 @@
 
 // Node represents a host that would access volumes through the CSP
 type Node struct {
-<<<<<<< HEAD
 	ID           string    `json:"id,omitempty"`
 	Name         string    `json:"name,omitempty"`
 	UUID         string    `json:"uuid,omitempty"`
@@ -429,17 +428,6 @@
 	ChapUser     string    `json:"chap_user,omitempty"`
 	ChapPassword string    `json:"chap_password,omitempty"`
 	AccessProtocol string  `json:"access_protocol,omitempty"`
-=======
-	ID             string    `json:"id,omitempty"`
-	Name           string    `json:"name,omitempty"`
-	UUID           string    `json:"uuid,omitempty"`
-	Iqns           []*string `json:"iqns,omitempty"`
-	Networks       []*string `json:"networks,omitempty"`
-	Wwpns          []*string `json:"wwpns,omitempty"`
-	ChapUser       string    `json:"chap_user,omitempty"`
-	ChapPassword   string    `json:"chap_password,omitempty"`
-	AccessProtocol string    `json:"access_protocol,omitempty"`
->>>>>>> 7a8ab020
 }
 
 // KeyValue is a store of key-value pairs
